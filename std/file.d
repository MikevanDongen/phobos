// Written in the D programming language.

/**
Utilities for manipulating files and scanning directories. Functions
in this module handle files as a unit, e.g., read or write one _file
at a time. For opening files and manipulating them via handles refer
to module $(D $(LINK2 std_stdio.html,std.stdio)).

Macros:
WIKI = Phobos/StdFile

Copyright: Copyright Digital Mars 2007 - 2011.
License:   $(WEB boost.org/LICENSE_1_0.txt, Boost License 1.0).
Authors:   $(WEB digitalmars.com, Walter Bright),
           $(WEB erdani.org, Andrei Alexandrescu),
           Jonathan M Davis
Source:    $(PHOBOSSRC std/_file.d)
 */
module std.file;

import core.memory;
import core.stdc.stdio, core.stdc.stdlib, core.stdc.string,
       core.stdc.errno, std.algorithm, std.array, std.conv,
       std.datetime, std.exception, std.format, std.path, std.process,
       std.range, std.regexp, std.stdio, std.string, std.traits, std.typecons,
       std.typetuple, std.utf;

import std.metastrings; //For generating deprecation messages only. Remove once
                        //deprecation path complete.

version (Win32)
{
    import core.sys.windows.windows, std.windows.charset,
        std.windows.syserror, std.__fileinit : useWfuncs;
/*
 * Since Win 9x does not support the "W" API's, first convert
 * to wchar, then convert to multibyte using the current code
 * page.
 * (Thanks to yaneurao for this)
 */
    version(Windows) alias std.windows.charset.toMBSz toMBSz;
}
else version (Posix)
{
    import core.sys.posix.dirent, core.sys.posix.fcntl, core.sys.posix.sys.stat,
        core.sys.posix.sys.time, core.sys.posix.unistd, core.sys.posix.utime;
}
else
    static assert(false, "Module " ~ .stringof ~ " not implemented for this OS.");

version (unittest)
{
    import core.thread : Thread;

    private string deleteme()
    {
        static _deleteme = "deleteme.dmd.unittest";
        static _first = true;

        if(_first)
        {
            version(Windows)
                _deleteme = std.path.join(std.process.getenv("TEMP"), _deleteme);
            else version(Posix)
                _deleteme = "/tmp/" ~ _deleteme;

            _first = false;
        }


        return _deleteme;
    }
}


// @@@@ TEMPORARY - THIS SHOULD BE IN THE CORE @@@
// {{{
version (Posix)
{
    version (OSX)
    {
        struct struct_stat64        // distinguish it from the stat() function
        {
            uint st_dev;        /// device
            ushort st_mode;
            ushort st_nlink;        /// link count
            ulong st_ino;        /// file serial number
            uint st_uid;        /// user ID of file's owner
            uint st_gid;        /// user ID of group's owner
            uint st_rdev;        /// if device then device number

            int st_atime;
            uint st_atimensec;
            int st_mtime;
            uint st_mtimensec;
            int st_ctime;
            uint st_ctimensec;
            int st_birthtime;
            uint st_birthtimensec;

            ulong st_size;
            long st_blocks;        /// number of allocated 512 byte blocks
            int st_blksize;        /// optimal I/O block size

            ulong st_ino64;
            uint st_flags;
            uint st_gen;
            int st_lspare; /* RESERVED: DO NOT USE! */
            long st_qspare[2]; /* RESERVED: DO NOT USE! */
        }

        extern(C) int fstat64(int, struct_stat64*);
        extern(C) int stat64(in char*, struct_stat64*);
    }
    else version (FreeBSD)
    {
        alias core.sys.posix.sys.stat.stat_t struct_stat64;
        alias core.sys.posix.sys.stat.fstat  fstat64;
        alias core.sys.posix.sys.stat.stat   stat64;
        alias core.sys.posix.sys.stat.lstat  lstat64;
    }
    else
    {
        version(X86)
        {
            struct struct_stat64        // distinguish it from the stat() function
            {
                ulong st_dev;        /// device
                uint __pad1;
                uint st_ino;        /// file serial number
                uint st_mode;        /// file mode
                uint st_nlink;        /// link count
                uint st_uid;        /// user ID of file's owner
                uint st_gid;        /// user ID of group's owner
                ulong st_rdev;        /// if device then device number
                uint __pad2;
                align(4) ulong st_size;
                int st_blksize;        /// optimal I/O block size
                ulong st_blocks;        /// number of allocated 512 byte blocks
                int st_atime;
                uint st_atimensec;
                int st_mtime;
                uint st_mtimensec;
                int st_ctime;
                uint st_ctimensec;

                ulong st_ino64;
            }
            //static assert(struct_stat64.sizeof == 88); // copied from d1, but it's currently 96 bytes, not 88.
        }
        else version (X86_64)
        {
            struct struct_stat64
            {
                ulong st_dev;
                ulong st_ino;
                ulong st_nlink;
                uint  st_mode;
                uint  st_uid;
                uint  st_gid;
                int   __pad0;
                ulong st_rdev;
                long  st_size;
                long  st_blksize;
                long  st_blocks;
                long  st_atime;
                ulong st_atimensec;
                long  st_mtime;
                ulong st_mtimensec;
                long  st_ctime;
                ulong st_ctimensec;
                long[3]  __unused;
            }
            static assert(struct_stat64.sizeof == 144);
        }

        extern(C) int fstat64(int, struct_stat64*);
        extern(C) int stat64(in char*, struct_stat64*);
        extern(C) int lstat64(in char*, struct_stat64*);
    }
}
// }}}


/++
    Exception thrown for file I/O errors.
 +/
class FileException : Exception
{
    /++
        OS error code.
     +/
    immutable uint errno;

    /++
        Constructor which takes an error message.

        Params:
            name = Name of file for which the error occurred.
            msg  = Message describing the error.
            file = The file where the error occurred.
            line = The line where the error occurred.
     +/
    this(in char[] name, in char[] msg, string file = __FILE__, size_t line = __LINE__)
    {
        if(msg.empty)
            super(name.idup, file, line);
        else
            super(text(name, ": ", msg), file, line);

        errno = 0;
    }

    /++
        Constructor which takes the error number ($(LUCKY GetLastError)
        in Windows, $(D_PARAM getErrno) in Posix).

        Params:
            name = Name of file for which the error occurred.
            msg  = Message describing the error.
            file = The file where the error occurred.
            line = The line where the error occurred.
     +/
    version(Windows) this(in char[] name,
                          uint errno = GetLastError,
                          string file = __FILE__,
                          size_t line = __LINE__)
    {
        this(name, sysErrorString(errno), file, line);
        this.errno = errno;
    }

    /++
        Constructor which takes the error number ($(LUCKY GetLastError)
        in Windows, $(D_PARAM getErrno) in Posix).

        Params:
            name = Name of file for which the error occurred.
            msg  = Message describing the error.
            file = The file where the error occurred.
            line = The line where the error occurred.
     +/
    version(Posix) this(in char[] name,
                        uint errno = .getErrno,
                        string file = __FILE__,
                        size_t line = __LINE__)
    {
        auto s = strerror(errno);
        this(name, to!string(s), file, line);
        this.errno = errno;
    }
}

private T cenforce(T)(T condition, lazy const(char)[] name, string file = __FILE__, size_t line = __LINE__)
{
    if (!condition)
    {
        throw new FileException(name, "", file, line);
    }
    return condition;
}

/* **********************************
 * Basic File operations.
 */

/********************************************
Read entire contents of file $(D name) and returns it as an untyped
array. If the file size is larger than $(D upTo), only $(D upTo)
bytes are read.

Example:

----
import std.file, std.stdio;
void main()
{
   auto bytes = cast(ubyte[]) read("filename", 5);
   if (bytes.length == 5)
       writefln("The fifth byte of the file is 0x%x", bytes[4]);
}
----

Returns: Untyped array of bytes _read.

Throws: $(D FileException) on error.
 */
void[] read(in char[] name, size_t upTo = size_t.max)
{
    version(Windows)
    {
        alias TypeTuple!(GENERIC_READ,
                FILE_SHARE_READ, (SECURITY_ATTRIBUTES*).init, OPEN_EXISTING,
                FILE_ATTRIBUTE_NORMAL | FILE_FLAG_SEQUENTIAL_SCAN,
                HANDLE.init)
            defaults;
        auto h = useWfuncs
            ? CreateFileW(std.utf.toUTF16z(name), defaults)
            : CreateFileA(toMBSz(name), defaults);

        cenforce(h != INVALID_HANDLE_VALUE, name);
        scope(exit) cenforce(CloseHandle(h), name);
        auto size = GetFileSize(h, null);
        cenforce(size != INVALID_FILE_SIZE, name);
        size = min(upTo, size);
        auto buf = GC.malloc(size, GC.BlkAttr.NO_SCAN)[0 .. size];
        scope(failure) delete buf;

        DWORD numread = void;
        cenforce(ReadFile(h,buf.ptr, size, &numread, null) == 1
                && numread == size, name);
        return buf[0 .. size];
    }
    else version(Posix)
    {
        // A few internal configuration parameters {
        enum size_t
            minInitialAlloc = 1024 * 4,
            maxInitialAlloc = size_t.max / 2,
            sizeIncrement = 1024 * 16,
            maxSlackMemoryAllowed = 1024;
        // }

        immutable fd = core.sys.posix.fcntl.open(toStringz(name),
                core.sys.posix.fcntl.O_RDONLY);
        cenforce(fd != -1, name);
        scope(exit) core.sys.posix.unistd.close(fd);

        struct_stat64 statbuf = void;
        cenforce(fstat64(fd, &statbuf) == 0, name);
        //cenforce(core.sys.posix.sys.stat.fstat(fd, &statbuf) == 0, name);

        immutable initialAlloc = to!size_t(statbuf.st_size
            ? min(statbuf.st_size + 1, maxInitialAlloc)
            : minInitialAlloc);
        auto result = GC.malloc(initialAlloc, GC.BlkAttr.NO_SCAN)
            [0 .. initialAlloc];
        scope(failure) delete result;
        size_t size = 0;

        for (;;)
        {
            immutable actual = core.sys.posix.unistd.read(fd, result.ptr + size,
                    min(result.length, upTo) - size);
            cenforce(actual != -1, name);
            if (actual == 0) break;
            size += actual;
            if (size < result.length) continue;
            immutable newAlloc = size + sizeIncrement;
            result = GC.realloc(result.ptr, newAlloc, GC.BlkAttr.NO_SCAN)
                [0 .. newAlloc];
        }

        return result.length - size >= maxSlackMemoryAllowed
            ? GC.realloc(result.ptr, size, GC.BlkAttr.NO_SCAN)[0 .. size]
            : result[0 .. size];
    }
}

unittest
{
    write(deleteme, "1234");
    scope(exit) { assert(exists(deleteme)); remove(deleteme); }
    assert(read(deleteme, 2) == "12");
    assert(read(deleteme) == "1234");
}

version (linux) unittest
{
    // A file with "zero" length that doesn't have 0 length at all
    auto s = std.file.readText("/proc/sys/kernel/osrelease");
    assert(s.length > 0);
    //writefln("'%s'", s);
}

/********************************************
Read and validates (using $(XREF utf, validate)) a text file. $(D S)
can be a type of array of characters of any width and constancy. No
width conversion is performed; if the width of the characters in file
$(D name) is different from the width of elements of $(D S),
validation will fail.

Returns: Array of characters read.

Throws: $(D FileException) on file error, $(D UtfException) on UTF
decoding error.

Example:

----
enforce(system("echo abc>deleteme") == 0);
scope(exit) remove("deleteme");
enforce(chomp(readText("deleteme")) == "abc");
----
 */

S readText(S = string)(in char[] name)
{
    auto result = cast(S) read(name);
    std.utf.validate(result);
    return result;
}

unittest
{
    write(deleteme, "abc\n");
    scope(exit) { assert(exists(deleteme)); remove(deleteme); }
    enforce(chomp(readText(deleteme)) == "abc");
}

/*********************************************
Write $(D buffer) to file $(D name).
Throws: $(D FileException) on error.

Example:

----
import std.file;
void main()
{
   int[] a = [ 0, 1, 1, 2, 3, 5, 8 ];
   write("filename", a);
   assert(cast(int[]) read("filename") == a);
}
----
 */
void write(in char[] name, const void[] buffer)
{
    version(Windows)
    {
        alias TypeTuple!(GENERIC_WRITE, 0, null, CREATE_ALWAYS,
                FILE_ATTRIBUTE_NORMAL | FILE_FLAG_SEQUENTIAL_SCAN,
                HANDLE.init)
            defaults;
        auto h = useWfuncs
            ? CreateFileW(std.utf.toUTF16z(name), defaults)
            : CreateFileA(toMBSz(name), defaults);

        cenforce(h != INVALID_HANDLE_VALUE, name);
        scope(exit) cenforce(CloseHandle(h), name);
        DWORD numwritten;
        cenforce(WriteFile(h, buffer.ptr, buffer.length, &numwritten, null) == 1
                && buffer.length == numwritten,
                name);
    }
    else version(Posix)
        return writeImpl(name, buffer, O_CREAT | O_WRONLY | O_TRUNC);
}

/*********************************************
Appends $(D buffer) to file $(D name).
Throws: $(D FileException) on error.

Example:

----
import std.file;
void main()
{
   int[] a = [ 0, 1, 1, 2, 3, 5, 8 ];
   write("filename", a);
   int[] b = [ 13, 21 ];
   append("filename", b);
   assert(cast(int[]) read("filename") == a ~ b);
}
----
 */
void append(in char[] name, in void[] buffer)
{
    version(Windows)
    {
        alias TypeTuple!(GENERIC_WRITE,0,null,OPEN_ALWAYS,
                FILE_ATTRIBUTE_NORMAL | FILE_FLAG_SEQUENTIAL_SCAN,HANDLE.init)
            defaults;

        auto h = useWfuncs
            ? CreateFileW(std.utf.toUTF16z(name), defaults)
            : CreateFileA(toMBSz(name), defaults);

        cenforce(h != INVALID_HANDLE_VALUE, name);
        scope(exit) cenforce(CloseHandle(h), name);
        DWORD numwritten;
        cenforce(SetFilePointer(h, 0, null, FILE_END) != INVALID_SET_FILE_POINTER
                && WriteFile(h,buffer.ptr,buffer.length,&numwritten,null) == 1
                && buffer.length == numwritten,
                name);
    }
    else version(Posix)
        return writeImpl(name, buffer, O_APPEND | O_WRONLY | O_CREAT);
}

// Posix implementation helper for write and append

version(Posix) private void writeImpl(in char[] name,
        in void[] buffer, in uint mode)
{
    immutable fd = core.sys.posix.fcntl.open(toStringz(name),
            mode, octal!666);
    cenforce(fd != -1, name);
    {
        scope(failure) core.sys.posix.unistd.close(fd);
        immutable size = buffer.length;
        cenforce(
            core.sys.posix.unistd.write(fd, buffer.ptr, size) == size,
            name);
    }
    cenforce(core.sys.posix.unistd.close(fd) == 0, name);
}

/***************************************************
 * Rename file $(D from) to $(D to).
 * Throws: $(D FileException) on error.
 */
void rename(in char[] from, in char[] to)
{
    version(Windows)
    {
        enforce(useWfuncs
                ? MoveFileW(std.utf.toUTF16z(from), std.utf.toUTF16z(to))
                : MoveFileA(toMBSz(from), toMBSz(to)),
                new FileException(
                    text("Attempting to rename file ", from, " to ",
                            to)));
    }
    else version(Posix)
        cenforce(std.c.stdio.rename(toStringz(from), toStringz(to)) == 0, to);
}

/***************************************************
Delete file $(D name).
Throws: $(D FileException) on error.
 */
void remove(in char[] name)
{
    version(Windows)
    {
        cenforce(useWfuncs
                ? DeleteFileW(std.utf.toUTF16z(name))
                : DeleteFileA(toMBSz(name)),
                name);
    }
    else version(Posix)
        cenforce(std.c.stdio.remove(toStringz(name)) == 0, 
            "Failed to remove file " ~ name);
}

/***************************************************
Get size of file $(D name) in bytes.

Throws: $(D FileException) on error (e.g., file not found).
 */
ulong getSize(in char[] name)
{
    version(Windows)
    {
        HANDLE findhndl = void;
        uint resulth = void;
        uint resultl = void;
        const (char)[] file = name[];

        //FindFirstFileX can't handle file names which end in a backslash.
        if(file.endsWith(sep))
            file.popBackN(sep.length);

        if (useWfuncs)
        {
            WIN32_FIND_DATAW filefindbuf;

            findhndl = FindFirstFileW(std.utf.toUTF16z(file), &filefindbuf);
            resulth = filefindbuf.nFileSizeHigh;
            resultl = filefindbuf.nFileSizeLow;
        }
        else
        {
            WIN32_FIND_DATA filefindbuf;

            findhndl = FindFirstFileA(toMBSz(file), &filefindbuf);
            resulth = filefindbuf.nFileSizeHigh;
            resultl = filefindbuf.nFileSizeLow;
        }

        cenforce(findhndl != cast(HANDLE)-1 && FindClose(findhndl), file);
        return (cast(ulong) resulth << 32) + resultl;
    }
    else version(Posix)
    {
        struct_stat64 statbuf = void;
        cenforce(stat64(toStringz(name), &statbuf) == 0, name);
        return statbuf.st_size;
    }
}

unittest
{
    // create a file of size 1
    write(deleteme, "a");
    scope(exit) { assert(exists(deleteme)); remove(deleteme); }
    assert(getSize(deleteme) == 1);
    // create a file of size 3
    write(deleteme, "abc");
    assert(getSize(deleteme) == 3);
}

/*************************
 * $(RED Scheduled for deprecation in August 2011. Please use either the version
 *       of $(D getTimes) which takes two arguments or $(D getTimesWin)
 *       (Windows-Only) instead.)
 */
version(StdDdoc) void getTimes(in char[] name,
                               out d_time ftc,
                               out d_time fta,
                               out d_time ftm);
else version(Windows) void getTimes(C)(in C[] name,
                                       out d_time ftc,
                                       out d_time fta,
                                       out d_time ftm) if(is(Unqual!C == char))
{
    pragma(msg, "Warning: As of Phobos 2.052, std.file.getTimes with 3 arguments has been " ~
                "scheduled for deprecation in August 2011. Please use " ~
                "either the version of getTimes with two arguments or " ~
                "getTimesWin (Windows-Only) instead.");

    HANDLE findhndl = void;

    if (useWfuncs)
    {
        WIN32_FIND_DATAW filefindbuf;

        findhndl = FindFirstFileW(std.utf.toUTF16z(name), &filefindbuf);
        ftc = FILETIME2d_time(&filefindbuf.ftCreationTime);
        fta = FILETIME2d_time(&filefindbuf.ftLastAccessTime);
        ftm = FILETIME2d_time(&filefindbuf.ftLastWriteTime);
    }
    else
    {
        WIN32_FIND_DATA filefindbuf;

        findhndl = FindFirstFileA(toMBSz(name), &filefindbuf);
        ftc = FILETIME2d_time(&filefindbuf.ftCreationTime);
        fta = FILETIME2d_time(&filefindbuf.ftLastAccessTime);
        ftm = FILETIME2d_time(&filefindbuf.ftLastWriteTime);
    }

    if (findhndl == cast(HANDLE)-1)
    {
        throw new FileException(name.idup);
    }
    FindClose(findhndl);
}
else version(Posix) void getTimes(C)(in C[] name,
                                     out d_time ftc,
                                     out d_time fta,
                                     out d_time ftm) if(is(Unqual!C == char))
{
    pragma(msg, "Warning: As of Phobos 2.052, std.file.getTimes with 3 arguments has been " ~
                "scheduled for deprecation in August 2011. Please use " ~
                "either the version of getTimes with two arguments or " ~
                "getTimesWin (Windows-Only) instead.");

    struct_stat64 statbuf = void;
    cenforce(stat64(toStringz(name), &statbuf) == 0, name);
    ftc = cast(d_time) statbuf.st_ctime * ticksPerSecond;
    fta = cast(d_time) statbuf.st_atime * ticksPerSecond;
    ftm = cast(d_time) statbuf.st_mtime * ticksPerSecond;
}


/++
    Get the access and modified times of file $(D name).

    Params:
        name                 = File name to get times for.
        fileAccessTime       = Time the file was last accessed.
        fileModificationTime = Time the file was last modified.

    Throws:
        $(D FileException) on error.
 +/
version(StdDdoc) void getTimes(in char[] name,
                               out SysTime fileAccessTime,
                               out SysTime fileModificationTime);
//Oh, how it would be nice of you could overload templated functions with
//non-templated functions. Untemplatize this when the old getTimes goes away.
else void getTimes(C)(in C[] name,
                      out SysTime fileAccessTime,
                      out SysTime fileModificationTime)
    if(is(Unqual!C == char))
{
    version(Windows)
    {
        HANDLE findhndl = void;

        if(useWfuncs)
        {
            WIN32_FIND_DATAW filefindbuf;

            findhndl = FindFirstFileW(std.utf.toUTF16z(name), &filefindbuf);
            fileAccessTime = std.datetime.FILETIMEToSysTime(&filefindbuf.ftLastAccessTime);
            fileModificationTime = std.datetime.FILETIMEToSysTime(&filefindbuf.ftLastWriteTime);
        }
        else
        {
            WIN32_FIND_DATA filefindbuf;

            findhndl = FindFirstFileA(toMBSz(name), &filefindbuf);
            fileAccessTime = std.datetime.FILETIMEToSysTime(&filefindbuf.ftLastAccessTime);
            fileModificationTime = std.datetime.FILETIMEToSysTime(&filefindbuf.ftLastWriteTime);
        }

        enforce(findhndl != cast(HANDLE)-1, new FileException(name.idup));

        FindClose(findhndl);
    }
    else version(Posix)
    {
        struct_stat64 statbuf = void;

        cenforce(stat64(toStringz(name), &statbuf) == 0, name);

        fileAccessTime = SysTime(unixTimeToStdTime(statbuf.st_atime));
        fileModificationTime = SysTime(unixTimeToStdTime(statbuf.st_mtime));
    }
}

unittest
{
    auto currTime = Clock.currTime();

    write(deleteme, "a");
    scope(exit) { assert(exists(deleteme)); remove(deleteme); }

    SysTime accessTime1 = void;
    SysTime modificationTime1 = void;

    getTimes(deleteme, accessTime1, modificationTime1);

    enum leeway = dur!"seconds"(4);

    {
        auto diffa = accessTime1 - currTime;
        auto diffm = modificationTime1 - currTime;

        assert(abs(diffa) <= leeway);
        assert(abs(diffm) <= leeway);
    }

    Thread.sleep(dur!"seconds"(1));

    currTime = Clock.currTime();
    write(deleteme, "b");

    SysTime accessTime2 = void;
    SysTime modificationTime2 = void;

    getTimes(deleteme, accessTime2, modificationTime2);

    {
        auto diffa = accessTime2 - currTime;
        auto diffm = modificationTime2 - currTime;

        assert(abs(diffa) <= leeway);
        assert(abs(diffm) <= leeway);
    }

    assert(accessTime1 <= accessTime2);
    assert(modificationTime1 <= modificationTime2);
}


/++
    $(BLUE This function is Windows-Only.)

    Get creation/access/modified times of file $(D name).

    This is the same as $(D getTimes) except that it also gives you the file
    creation time - which isn't possible on Posix systems.

    Params:
        name                 = File name to get times for.
        fileCreationTime     = Time the file was created.
        fileAccessTime       = Time the file was last accessed.
        fileModificationTime = Time the file was last modified.

    Throws:
        $(D FileException) on error.
 +/
version(StdDdoc) void getTimesWin(in char[] name,
                                  out SysTime fileCreationTime,
                                  out SysTime fileAccessTime,
                                  out SysTime fileModificationTime);
else version(Windows) void getTimesWin(in char[] name,
                                       out SysTime fileCreationTime,
                                       out SysTime fileAccessTime,
                                       out SysTime fileModificationTime)
{
    HANDLE findhndl = void;

    if (useWfuncs)
    {
        WIN32_FIND_DATAW filefindbuf;

        findhndl = FindFirstFileW(std.utf.toUTF16z(name), &filefindbuf);
        fileCreationTime = std.datetime.FILETIMEToSysTime(&filefindbuf.ftCreationTime);
        fileAccessTime = std.datetime.FILETIMEToSysTime(&filefindbuf.ftLastAccessTime);
        fileModificationTime = std.datetime.FILETIMEToSysTime(&filefindbuf.ftLastWriteTime);
    }
    else
    {
        WIN32_FIND_DATA filefindbuf;

        findhndl = FindFirstFileA(toMBSz(name), &filefindbuf);
        fileCreationTime = std.datetime.FILETIMEToSysTime(&filefindbuf.ftCreationTime);
        fileAccessTime = std.datetime.FILETIMEToSysTime(&filefindbuf.ftLastAccessTime);
        fileModificationTime = std.datetime.FILETIMEToSysTime(&filefindbuf.ftLastWriteTime);
    }

    if(findhndl == cast(HANDLE)-1)
    {
        throw new FileException(name.idup);
    }

    FindClose(findhndl);
}

version(Windows) unittest
{
    auto currTime = Clock.currTime();

    write(deleteme, "a");
    scope(exit) { assert(exists(deleteme)); remove(deleteme); }

    SysTime creationTime1 = void;
    SysTime accessTime1 = void;
    SysTime modificationTime1 = void;

    getTimesWin(deleteme, creationTime1, accessTime1, modificationTime1);

    enum leeway = dur!"seconds"(4);

    {
        auto diffc = creationTime1 - currTime;
        auto diffa = accessTime1 - currTime;
        auto diffm = modificationTime1 - currTime;

        assert(abs(diffc) <= leeway);
        assert(abs(diffa) <= leeway);
        assert(abs(diffm) <= leeway);
    }

    Thread.sleep(dur!"seconds"(1));

    currTime = Clock.currTime();
    write(deleteme, "b");

    SysTime creationTime2 = void;
    SysTime accessTime2 = void;
    SysTime modificationTime2 = void;

    getTimesWin(deleteme, creationTime2, accessTime2, modificationTime2);

    {
        auto diffa = accessTime2 - currTime;
        auto diffm = modificationTime2 - currTime;

        assert(abs(diffa) <= leeway);
        assert(abs(diffm) <= leeway);
    }

    assert(creationTime1 <= creationTime2);
    assert(accessTime1 <= accessTime2);
    assert(modificationTime1 <= modificationTime2);
}

/++
    $(RED Scheduled for deprecation in October 2011. Please use the
          $(D getTimes) with two arguments instead.)

    $(BLUE This function is Posix-Only.)

    Get file status change time, acces time, and modification times
    of file $(D name).

    $(D getTimes) is the same on both Windows and Posix, but it is not
    possible to get the file creation time on Posix systems, so
    $(D getTimes) cannot give you the file creation time. $(D getTimesWin)
    does the same thing on Windows as $(D getTimes) except that it also gives
    you the file creation time. This function was created to do the same
    thing that the old, 3 argument $(D getTimes) was doing on Posix - giving
    you the time that the file status last changed - but ultimately, that's
    not really very useful, and we don't like having functions which are
    OS-specific when we can reasonably avoid it. So, this function is being
    deprecated. You can use $(D DirEntry)'s  $(D statBuf) property if you
    really want to get at that information (along with all of the other
    OS-specific stuff that $(D stat) gives you).

    Params:
        name                 = File name to get times for.
        fileStatusChangeTime = Time the file's status was last changed.
        fileAccessTime       = Time the file was last accessed.
        fileModificationTime = Time the file was last modified.

    Throws:
        $(D FileException) on error.
 +/
version(StdDdoc) void getTimesPosix(in char[] name,
                                    out SysTime fileStatusChangeTime,
                                    out SysTime fileAccessTime,
                                    out SysTime fileModificationTime);
else version(Posix) void getTimesPosix(C)(in C[] name,
                                          out SysTime fileStatusChangeTime,
                                          out SysTime fileAccessTime,
                                          out SysTime fileModificationTime)
    if(is(Unqual!C == char))
{
    pragma(msg, "Warning: As of Phobos 2.054, std.file.getTimesPosix has been " ~
                "scheduled for deprecation in October 2011. Please use " ~
                "the version of getTimes with two arguments instead.");

    struct_stat64 statbuf = void;

    cenforce(stat64(toStringz(name), &statbuf) == 0, name);

    fileStatusChangeTime = SysTime(unixTimeToStdTime(statbuf.st_ctime));
    fileAccessTime = SysTime(unixTimeToStdTime(statbuf.st_atime));
    fileModificationTime = SysTime(unixTimeToStdTime(statbuf.st_mtime));
}


/++
 $(RED Scheduled for deprecation in August 2011. Please use
       $(D timeLastModified) instead.)
 +/
version(StdDdoc) d_time lastModified(in char[] name);
else d_time lastModified(C)(in C[] name)
    if(is(Unqual!C == char))
{
    pragma(msg, softDeprec!("2.052", "August 2011", "lastModified", "timeLastModified"));

    version(Windows)
    {
        d_time dummy = void, ftm = void;
        getTimes(name, dummy, dummy, ftm);
        return ftm;
    }
    else version(Posix)
    {
        struct_stat64 statbuf = void;
        cenforce(stat64(toStringz(name), &statbuf) == 0, name);
        return cast(d_time) statbuf.st_mtime * ticksPerSecond;
    }
}


/++
    $(RED Scheduled for deprecation in August 2011.
          Please use $(D timeLastModified) instead.)
+/
version(StdDdoc) d_time lastModified(in char[] name, d_time returnIfMissing);
else d_time lastModified(C)(in C[] name, d_time returnIfMissing)
    if(is(Unqual!C == char))
{
    pragma(msg, softDeprec!("2.052", "August 2011", "lastModified", "timeLastModified"));

    version(Windows)
    {
        if (!exists(name)) return returnIfMissing;
        d_time dummy = void, ftm = void;
        getTimes(name, dummy, dummy, ftm);
        return ftm;
    }
    else version(Posix)
    {
        struct_stat64 statbuf = void;
        return stat64(toStringz(name), &statbuf) != 0
            ? returnIfMissing
            : cast(d_time) statbuf.st_mtime * ticksPerSecond;
    }
}

unittest
{
    //std.process.system("echo a>deleteme") == 0 || assert(false);
    if (exists(deleteme)) remove(deleteme);
    write(deleteme, "a\n");
    scope(exit) { assert(exists(deleteme)); remove(deleteme); }
    // assert(lastModified("deleteme") >
    //         lastModified("this file does not exist", d_time.min));
    //assert(lastModified("deleteme") > lastModified(__FILE__));
}

/++
    Returns the time that the given file was last modified.

    Throws:
        $(D FileException) if the given file does not exist.
+/
SysTime timeLastModified(in char[] name)
{
    version(Windows)
    {
        SysTime dummy = void;
        SysTime ftm = void;

        getTimesWin(name, dummy, dummy, ftm);

        return ftm;
    }
    else version(Posix)
    {
        struct_stat64 statbuf = void;

        cenforce(stat64(toStringz(name), &statbuf) == 0, name);

        return SysTime(unixTimeToStdTime(statbuf.st_mtime));
    }
}


/++
    Returns the time that the given file was last modified. If the
    file does not exist, returns $(D returnIfMissing).

    A frequent usage pattern occurs in build automation tools such as
    $(WEB gnu.org/software/make, make) or $(WEB
    en.wikipedia.org/wiki/Apache_Ant, ant). To check whether file $(D
    target) must be rebuilt from file $(D source) (i.e., $(D target) is
    older than $(D source) or does not exist), use the comparison
    below. The code throws a $(D FileException) if $(D source) does not
    exist (as it should). On the other hand, the $(D SysTime.min) default
    makes a non-existing $(D target) seem infinitely old so the test
    correctly prompts building it.

    Params:
        name            = The name of the file to get the modification time for.
        returnIfMissing = The time to return if the given file does not exist.

Examples:
--------------------
if(timeLastModified(source) >= timeLastModified(target, SysTime.min))
{
    // must (re)build
}
else
{
    // target is up-to-date
}
--------------------
+/
SysTime timeLastModified(in char[] name, SysTime returnIfMissing)
{
    version(Windows)
    {
        if(!exists(name))
            return returnIfMissing;

        SysTime dummy = void;
        SysTime ftm = void;

        getTimesWin(name, dummy, dummy, ftm);

        return ftm;
    }
    else version(Posix)
    {
        struct_stat64 statbuf = void;

        return stat64(toStringz(name), &statbuf) != 0 ?
               returnIfMissing :
               SysTime(unixTimeToStdTime(statbuf.st_mtime));
    }
}

unittest
{
    //std.process.system("echo a > deleteme") == 0 || assert(false);
    if(exists(deleteme))
        remove(deleteme);

    write(deleteme, "a\n");

    scope(exit)
    {
        assert(exists(deleteme));
        remove(deleteme);
    }

    // assert(lastModified("deleteme") >
    //         lastModified("this file does not exist", SysTime.min));
    //assert(lastModified("deleteme") > lastModified(__FILE__));
}


/++
    Returns whether the given file (or directory) exists.
 +/
@property bool exists(in char[] name)
{
    version(Windows)
    {
        auto result = useWfuncs
// http://msdn.microsoft.com/library/default.asp?url=/library/en-us/
// fileio/base/getfileattributes.asp
            ? GetFileAttributesW(std.utf.toUTF16z(name))
            : GetFileAttributesA(toMBSz(name));
        return result != 0xFFFFFFFF;
    }
    else version(Posix)
    {
        return access(toStringz(name), 0) == 0;
    }
}

unittest
{
    assert(exists("."));
    assert(!exists("this file does not exist"));
    write(deleteme, "a\n");
    scope(exit) { assert(exists(deleteme)); remove(deleteme); }
    assert(exists(deleteme));
}


/++
 Returns the attributes of the given file.

 Note that the file attributes on Windows and Posix systems are
 completely different. On Windows, they're what is returned by $(WEB
 msdn.microsoft.com/en-us/library/aa364944(v=vs.85).aspx,
 GetFileAttributes), whereas on Posix systems, they're the $(LUCKY
 st_mode) value which is part of the $(D stat struct) gotten by
 calling the $(WEB en.wikipedia.org/wiki/Stat_%28Unix%29, $(D stat))
 function.

 On Posix systems, if the given file is a symbolic link, then
 attributes are the attributes of the file pointed to by the symbolic
 link.

 Params:
 name = The file to get the attributes of.
  +/
uint getAttributes(in char[] name)
{
    version(Windows)
    {
        auto result = useWfuncs ?
                      GetFileAttributesW(std.utf.toUTF16z(name)) :
                      GetFileAttributesA(toMBSz(name));

        enforce(result != uint.max, new FileException(name.idup));

        return result;
    }
    else version(Posix)
    {
        struct_stat64 statbuf = void;

        cenforce(stat64(toStringz(name), &statbuf) == 0, name);

        return statbuf.st_mode;
    }
}


/++
    If the given file is a symbolic link, then this returns the attributes of the
    symbolic link itself rather than file that it points to. If the given file
    is $(I not) a symbolic link, then this function returns the same result
    as getAttributes.

    On Windows, getLinkAttributes is identical to getAttributes. It exists on
    Windows so that you don't have to special-case code for Windows when dealing
    with symbolic links.

    Params:
        name = The file to get the symbolic link attributes of.

    Throws:
        FileException on error.
 +/
uint getLinkAttributes(in char[] name)
{
    version(Windows)
    {
        return getAttributes(name);
    }
    else version(OSX)
    {
        struct_stat64 lstatbuf = void;
        cenforce(stat64(toStringz(name), &lstatbuf) == 0, name);
        return lstatbuf.st_mode;
    }
    else version(Posix)
    {
        struct_stat64 lstatbuf = void;

        cenforce(lstat64(toStringz(name), &lstatbuf) == 0, name);

        return lstatbuf.st_mode;
    }
}


/++
    Returns whether the given file is a directory.

    Params:
        name = The path to the file.

    Throws:
        FileException if the given file does not exist.

Examples:
--------------------
assert(!"/etc/fonts/fonts.conf".isDir);
assert("/usr/share/include".isDir);
--------------------
  +/
@property bool isDir(in char[] name)
{
    version(Windows)
    {
        return (getAttributes(name) & FILE_ATTRIBUTE_DIRECTORY) != 0;
    }
    else version(Posix)
    {
        return (getAttributes(name) & S_IFMT) == S_IFDIR;
    }
}

unittest
{
    version(Windows)
    {
        if("C:\\Program Files\\".exists)
            assert("C:\\Program Files\\".isDir);

        if("C:\\Windows\\system.ini".exists)
            assert(!"C:\\Windows\\system.ini".isDir);
    }
    else version(Posix)
    {
        if("/usr/include".exists)
            assert("/usr/include".isDir);

        if("/usr/include/assert.h".exists)
            assert(!"/usr/include/assert.h".isDir);
    }
}

/++
    $(RED Scheduled for deprecation in August 2011.
          Please use $(D isDir) instead.)
 +/
alias isDir isdir;


/++
    $(RED Scheduled for deprecation in October 2011.
          Please use $(D attrIsDir) instead.)

    Returns whether the given file attributes are for a directory.

    Params:
        attributes = The file attributes.
  +/
@property bool isDir(uint attributes) nothrow
{
    version(Windows)
    {
        return (attributes & FILE_ATTRIBUTE_DIRECTORY) != 0;
    }
    else version(Posix)
    {
        return (attributes & S_IFMT) == S_IFDIR;
    }
}


/++
    Returns whether the given file attributes are for a directory.

    Params:
        attributes = The file attributes.

Examples:
--------------------
assert(!attrIsDir(getAttributes("/etc/fonts/fonts.conf")));
assert(!attrIsDir(getLinkAttributes("/etc/fonts/fonts.conf")));
--------------------
  +/
bool attrIsDir(uint attributes) nothrow
{
    version(Windows)
    {
        return (attributes & FILE_ATTRIBUTE_DIRECTORY) != 0;
    }
    else version(Posix)
    {
        return (attributes & S_IFMT) == S_IFDIR;
    }
}

unittest
{
    version(Windows)
    {
        if("C:\\Program Files\\".exists)
        {
            assert(attrIsDir(getAttributes("C:\\Program Files\\")));
            assert(attrIsDir(getLinkAttributes("C:\\Program Files\\")));
        }

        if("C:\\Windows\\system.ini".exists)
        {
            assert(!attrIsDir(getAttributes("C:\\Windows\\system.ini")));
            assert(!attrIsDir(getLinkAttributes("C:\\Windows\\system.ini")));
        }
    }
    else version(Posix)
    {
        if("/usr/include".exists)
        {
            assert(attrIsDir(getAttributes("/usr/include")));
            assert(attrIsDir(getLinkAttributes("/usr/include")));
        }

        if("/usr/include/assert.h".exists)
        {
            assert(!attrIsDir(getAttributes("/usr/include/assert.h")));
            assert(!attrIsDir(getLinkAttributes("/usr/include/assert.h")));
        }
    }
}


/++
    Returns whether the given file (or directory) is a file.

    On Windows, if a file is not a directory, then it's a file. So,
    either $(D isFile) or $(D isDir) will return true for any given file.

    On Posix systems, if $(D isFile) is $(D true), that indicates that the file
    is a regular file (e.g. not a block not device). So, on Posix systems, it's
    possible for both $(D isFile) and $(D isDir) to be $(D false) for a
    particular file (in which case, it's a special file). You can use
    $(D getAttributes) to get the attributes to figure out what type of special
    it is, or you can use $(D dirEntry) to get at its $(D statBuf), which is the
    result from $(D stat). In either case, see the man page for $(D stat) for
    more information.

    Params:
        name = The path to the file.

    Throws:
        $(D FileException) if the given file does not exist.

Examples:
--------------------
assert("/etc/fonts/fonts.conf".isFile);
assert(!"/usr/share/include".isFile);
--------------------
  +/
@property bool isFile(in char[] name)
{
    version(Windows)
        return !name.isDir;
    else version(Posix)
        return (getAttributes(name) & S_IFMT) == S_IFREG;
}

unittest
{
    version(Windows)
    {
        if("C:\\Program Files\\".exists)
            assert(!"C:\\Program Files\\".isFile);

        if("C:\\Windows\\system.ini".exists)
            assert("C:\\Windows\\system.ini".isFile);
    }
    else version(Posix)
    {
        if("/usr/include".exists)
            assert(!"/usr/include".isFile);

        if("/usr/include/assert.h".exists)
            assert("/usr/include/assert.h".isFile);
    }
}

/++
    $(RED Scheduled for deprecation in August 2011.
          Please use $(D isFile) instead.)
 +/
alias isFile isfile;


/++
    $(RED Scheduled for deprecation in October 2011.
          Please use $(D attrIsFile) instead.)

    Returns whether the given file attributes are for a file.

    On Windows, if a file is not a directory, it's a file. So,
    either $(D isFile) or $(D isDir) will return $(D true) for any given file.

    On Posix systems, if $(D isFile) is $(D true), that indicates that the file
    is a regular file (e.g. not a block not device). So, on Posix systems,
    it's possible for both $(D isFile) and $(D isDir) to be $(D false) for a
    particular file (in which case, it's a special file). If a file is a special
    file, you can use the attributes to check what type of special
    file it is (see the man page for $(D stat) for more information).

    Params:
        attributes = The file attributes.
  +/
@property bool isFile(uint attributes) nothrow
{
    version(Windows)
    {
        return (attributes & FILE_ATTRIBUTE_DIRECTORY) == 0;
    }
    else version(Posix)
    {
        return (attributes & S_IFMT) == S_IFREG;
    }
}


/++
    Returns whether the given file attributes are for a file.

    On Windows, if a file is not a directory, it's a file. So, either
    $(D attrIsFile) or $(D attrIsDir) will return $(D true) for the
    attributes of any given file.

    On Posix systems, if $(D attrIsFile) is $(D true), that indicates that the
    file is a regular file (e.g. not a block not device). So, on Posix systems,
    it's possible for both $(D attrIsFile) and $(D attrIsDir) to be $(D false)
    for a particular file (in which case, it's a special file). If a file is a
    special file, you can use the attributes to check what type of special file
    it is (see the man page for $(D stat) for more information).

    Params:
        attributes = The file attributes.

Examples:
--------------------
assert(attrIsFile(getAttributes("/etc/fonts/fonts.conf")));
assert(attrIsFile(getLinkAttributes("/etc/fonts/fonts.conf")));
--------------------
  +/
bool attrIsFile(uint attributes) nothrow
{
    version(Windows)
    {
        return (attributes & FILE_ATTRIBUTE_DIRECTORY) == 0;
    }
    else version(Posix)
    {
        return (attributes & S_IFMT) == S_IFREG;
    }
}

unittest
{
    version(Windows)
    {
        if("C:\\Program Files\\".exists)
        {
            assert(!attrIsFile(getAttributes("C:\\Program Files\\")));
            assert(!attrIsFile(getLinkAttributes("C:\\Program Files\\")));
        }

        if("C:\\Windows\\system.ini".exists)
        {
            assert(attrIsFile(getAttributes("C:\\Windows\\system.ini")));
            assert(attrIsFile(getLinkAttributes("C:\\Windows\\system.ini")));
        }
    }
    else version(Posix)
    {
        if("/usr/include".exists)
        {
            assert(!attrIsFile(getAttributes("/usr/include")));
            assert(!attrIsFile(getLinkAttributes("/usr/include")));
        }

        if("/usr/include/assert.h".exists)
        {
            assert(attrIsFile(getAttributes("/usr/include/assert.h")));
            assert(attrIsFile(getLinkAttributes("/usr/include/assert.h")));
        }
    }
}


/++
    Returns whether the given file is a symbolic link.

    Always return false on Windows. It exists on Windows so that you don't
    have to special-case code for Windows when dealing with symbolic links.

    Params:
        name = The path to the file.

    Throws:
        FileException if the given file does not exist.
  +/
@property bool isSymLink(in char[] name)
{
    version(Windows)
    {
        return false;
    }
    else version(Posix)
    {
        return (getLinkAttributes(name) & S_IFMT) == S_IFLNK;
    }
}

unittest
{
    version(Windows)
    {
        if("C:\\Program Files\\".exists)
            assert(!"C:\\Program Files\\".isSymLink);

        enum fakeSymFile = "C:\\Windows\\system.ini";
        if(fakeSymFile.exists)
        {
            assert(!fakeSymFile.isSymLink);

            assert(!fakeSymFile.isSymLink);
            assert(!isSymLink(getAttributes(fakeSymFile)));
            assert(!isSymLink(getLinkAttributes(fakeSymFile)));

            assert(isFile(getAttributes(fakeSymFile)));
            assert(isFile(getLinkAttributes(fakeSymFile)));
            assert(!isDir(getAttributes(fakeSymFile)));
            assert(!isDir(getLinkAttributes(fakeSymFile)));

            assert(getAttributes(fakeSymFile) == getLinkAttributes(fakeSymFile));
        }
    }
    else version(OSX)
    {
    }
    else version(Posix)
    {
        if("/usr/include".exists)
        {
            assert(!"/usr/include".isSymLink);

            immutable symfile = deleteme ~ "_slink\0";
            scope(exit) if(symfile.exists) symfile.remove();

            core.sys.posix.unistd.symlink("/usr/include", symfile.ptr);

            assert(symfile.isSymLink);
            assert(!isSymLink(getAttributes(symfile)));
            assert(isSymLink(getLinkAttributes(symfile)));

            assert(isDir(getAttributes(symfile)));
            assert(!isDir(getLinkAttributes(symfile)));

            assert(!isFile(getAttributes(symfile)));
            assert(!isFile(getLinkAttributes(symfile)));
        }

        if("/usr/include/assert.h".exists)
        {
            assert(!"/usr/include/assert.h".isSymLink);

            immutable symfile = deleteme ~ "_slink\0";
            scope(exit) if(symfile.exists) symfile.remove();

            core.sys.posix.unistd.symlink("/usr/include/assert.h", symfile.ptr);

            assert(symfile.isSymLink);
            assert(!isSymLink(getAttributes(symfile)));
            assert(isSymLink(getLinkAttributes(symfile)));

            assert(!isDir(getAttributes(symfile)));
            assert(!isDir(getLinkAttributes(symfile)));

            assert(isFile(getAttributes(symfile)));
            assert(!isFile(getLinkAttributes(symfile)));
        }
    }
}


/++
    $(RED Scheduled for deprecation in October 2011.
          Please use $(D attrIsSymLink) instead.)

    Returns whether the given file attributes are for a symbolic link.

    Always return $(D false) on Windows. It exists on Windows so that you don't
    have to special-case code for Windows when dealing with symbolic links.

    Params:
        attributes = The file attributes.
  +/
@property bool isSymLink(uint attributes) nothrow
{
    version(Windows)
    {
        return false;
    }
    else version(Posix)
    {
        return (attributes & S_IFMT) == S_IFLNK;
    }
}


/++
    Returns whether the given file attributes are for a symbolic link.

    Always return $(D false) on Windows. It exists on Windows so that you don't
    have to special-case code for Windows when dealing with symbolic links.

    Params:
        attributes = The file attributes.

Examples:
--------------------
core.sys.posix.unistd.symlink("/etc/fonts/fonts.conf", "/tmp/alink");

assert(!getAttributes("/tmp/alink").isSymLink);
assert(getLinkAttributes("/tmp/alink").isSymLink);
--------------------
  +/
bool attrIsSymLink(uint attributes) nothrow
{
    version(Windows)
    {
        return false;
    }
    else version(Posix)
    {
        return (attributes & S_IFMT) == S_IFLNK;
    }
}


/****************************************************
 * Change directory to $(D pathname).
 * Throws: $(D FileException) on error.
 */
void chdir(in char[] pathname)
{
    version(Windows)
    {
        enforce(useWfuncs
                ? SetCurrentDirectoryW(std.utf.toUTF16z(pathname))
                : SetCurrentDirectoryA(toMBSz(pathname)),
                new FileException(pathname.idup));
    }
    else version(Posix)
    {
        cenforce(core.sys.posix.unistd.chdir(toStringz(pathname)) == 0,
                pathname);
    }
}

/****************************************************
Make directory $(D pathname).

Throws: $(D FileException) on error.
 */
void mkdir(in char[] pathname)
{
    version(Windows)
    {
        enforce(useWfuncs
                ? CreateDirectoryW(std.utf.toUTF16z(pathname), null)
                : CreateDirectoryA(toMBSz(pathname), null),
                new FileException(pathname.idup));
    }
    else version(Posix)
    {
        cenforce(core.sys.posix.sys.stat.mkdir(toStringz(pathname), octal!777) == 0,
                 pathname);
    }
}

/****************************************************
 * Make directory and all parent directories as needed.
 */

void mkdirRecurse(in char[] pathname)
{
    const left = dirname(pathname);
    if (!exists(left))
    {
        version (Windows)
        {   /* Prevent infinite recursion if left is "d:\" and
             * drive d does not exist.
             */
            if (left.length >= 3 && left[$ - 2] == ':')
                throw new FileException(left.idup);
        }
        mkdirRecurse(left);
    }
    if (!basename(pathname).empty)
    {
        mkdir(pathname);
    }
}

unittest
{
    // bug3570
    {
        immutable basepath = deleteme ~ "_dir";
        version (Windows)
        {
            immutable path = basepath ~ `\fake\here\`;
        }
        else version (Posix)
        {
            immutable path = basepath ~ `/fake/here/`;
        }

        mkdirRecurse(path);
        assert(basepath.exists && basepath.isDir);
        scope(exit) rmdirRecurse(basepath);
        assert(path.exists && path.isDir);
    }
}

/****************************************************
Remove directory $(D pathname).

Throws: $(D FileException) on error.
 */
void rmdir(in char[] pathname)
{
    version(Windows)
    {
        cenforce(useWfuncs
                ? RemoveDirectoryW(std.utf.toUTF16z(pathname))
                : RemoveDirectoryA(toMBSz(pathname)),
                pathname);
    }
    else version(Posix)
    {
        cenforce(core.sys.posix.unistd.rmdir(toStringz(pathname)) == 0,
                pathname);
    }
}

/****************************************************
 * Get current directory.
 * Throws: $(D FileException) on error.
 */
string getcwd()
{
<<<<<<< HEAD
    version(Windows)
    {
        // A bit odd API: calling GetCurrentDirectory(0, null) returns
        // length including the \0, whereas calling with non-zero
        // params returns length excluding the \0.
        if (useWfuncs)
        {
            auto dir =
                new wchar[enforce(GetCurrentDirectoryW(0, null), "getcwd")];
            dir = dir[0 .. GetCurrentDirectoryW(dir.length, dir.ptr)];
            cenforce(dir.length, "getcwd");
            return to!string(dir);
        }
        else
        {
            auto dir =
                new char[enforce(GetCurrentDirectoryA(0, null), "getcwd")];
            dir = dir[0 .. GetCurrentDirectoryA(dir.length, dir.ptr)];
            cenforce(dir.length, "getcwd");
            return assumeUnique(dir);
=======
    /* GetCurrentDirectory's return value:
        1. function succeeds: the number of characters that are written to 
    the buffer, not including the terminating null character.
        2. function fails: zero
        3. the buffer (lpBuffer) is not large enough: the required size of 
    the buffer, in characters, including the null-terminating character.
    */
    ushort[4096] staticBuff = void; //enough for most common case
    if (useWfuncs)
    {
        auto buffW = cast(wchar[]) staticBuff;
        immutable n = cenforce(GetCurrentDirectoryW(buffW.length, buffW.ptr), "getcwd");
        // we can do it because toUTFX always produces a fresh string
        if(n < buffW.length)
        {
            return toUTF8(buffW[0 .. n]);
        }
        else //staticBuff isn't enough
        {
            auto ptr = cast(wchar*) malloc(wchar.sizeof * n);
            scope(exit) free(ptr);
            immutable n2 = GetCurrentDirectoryW(n, ptr);
            cenforce(n2 && n2 < n, "getcwd");
            return toUTF8(ptr[0 .. n2]);
>>>>>>> 8d6e91d6
        }
    }
    else version(Posix)
    {
<<<<<<< HEAD
        auto p = cenforce(core.sys.posix.unistd.getcwd(null, 0),
                "cannot get cwd");
        scope(exit) std.c.stdlib.free(p);
        return p[0 .. std.c.string.strlen(p)].idup;
=======
        auto buffA = cast(char[]) staticBuff;
        immutable n = cenforce(GetCurrentDirectoryA(buffA.length, buffA.ptr), "getcwd");
        // fromMBSz doesn't always produce a fresh string
        if(n < buffA.length)
        {
            string res = fromMBSz(cast(immutable)buffA.ptr);
            return res.ptr == buffA.ptr ? res.idup : res;
        }
        else //staticBuff isn't enough
        {
            auto ptr = cast(char*) malloc(char.sizeof * n);
            scope(exit) free(ptr);
            immutable n2 = GetCurrentDirectoryA(n, ptr);
            cenforce(n2 && n2 < n, "getcwd");
            
            string res = fromMBSz(cast(immutable)ptr);
            return res.ptr == ptr ? res.idup : res;
        }
>>>>>>> 8d6e91d6
    }
}

unittest
{
    auto s = getcwd();
    assert(s.length);
}


version(StdDdoc)
{
    /++
        Info on a file, similar to what you'd get from stat on a Posix system.

        A $(D DirEntry) is obtained by using the functions $(D dirEntry) (to get
        the $(D DirEntry) for a specific file) or $(D dirEntries) (to get a
        $(D DirEntry) for each file/directory in a particular directory).
      +/
    struct DirEntry
    {
        void _init(T...)(T);
    public:

        /++
            Returns the path to the file represented by this $(D DirEntry).

Examples:
--------------------
auto de1 = dirEntry("/etc/fonts/fonts.conf");
assert(de1.name == "/etc/fonts/fonts.conf");

auto de2 = dirEntry("/usr/share/include");
assert(de2.name == "/usr/share/include");
--------------------
          +/
        @property string name() const;


        /++
            Returns whether the file represented by this $(D DirEntry) is a
            directory.

Examples:
--------------------
auto de1 = dirEntry("/etc/fonts/fonts.conf");
assert(!de1.isDir);

auto de2 = dirEntry("/usr/share/include");
assert(de2.isDir);
--------------------
          +/
        @property bool isDir();

        /++
            $(RED Scheduled for deprecation in August 2011.
                  Please use $(D isDir) instead.)
          +/
        alias isDir isdir;


        /++
            Returns whether the file represented by this $(D DirEntry) is a file.

            On Windows, if a file is not a directory, then it's a file. So,
            either $(D isFile) or $(D isDir) will return $(D true).

            On Posix systems, if $(D isFile) is $(D true), that indicates that
            the file is a regular file (e.g. not a block not device). So, on
            Posix systems, it's possible for both $(D isFile) and $(D isDir) to
            be $(D false) for a particular file (in which case, it's a special
            file). You can use $(D attributes) or $(D statBuf) to get more
            information about a special file (see the stat man page for more
            details).

Examples:
--------------------
auto de1 = dirEntry("/etc/fonts/fonts.conf");
assert(de1.isFile);

auto de2 = dirEntry("/usr/share/include");
assert(!de2.isFile);
--------------------
          +/
        @property bool isFile();

        /++
            $(RED Scheduled for deprecation in August 2011.
                  Please use $(D isFile) instead.)
          +/
        alias isFile isfile;

        /++
            Returns whether the file represented by this $(D DirEntry) is a
            symbolic link.

            Always return false on Windows. It exists on Windows so that you don't
            have to special-case code for Windows when dealing with symbolic links.
          +/
        @property bool isSymLink();

        /++
            Returns the size of the the file represented by this $(D DirEntry)
            in bytes.
          +/
        @property ulong size();

        /++
            $(RED Scheduled for deprecation in August 2011.
                  Please use $(D timeCreated) instead.)

            Returns the creation time of the file represented by this
            $(D DirEntry).

            $(RED Note that this property has existed for both Windows and Posix
                  systems but that it is $(I incorrect) on Posix systems. Posix
                  systems do not have access to the creation time of a file. On
                  Posix systems this property has incorrectly been the time that
                  the file's status status last changed. If you want that value,
                  then get it from the $(D statBuf) property, which gives you
                  access to the $(D stat) struct which Posix systems use (check
                  out $(D stat)'s man page for more details.))
          +/
        @property d_time creationTime() const;

        /++
            $(BLUE This function is Windows-Only.)

            Returns the creation time of the file represented by this
            $(D DirEntry).
          +/
        @property SysTime timeCreated() const;


        /++
            $(RED Scheduled for deprecation in October 2011.
                  Please use $(D timeLastAccessed) instead.)

            $(BLUE This function is Posix-Only.)

            Returns the last time that the status of file represented by this
            $(D DirEntry) was changed (i.e. owner, group, link count, mode, etc.).
          +/
        @property SysTime timeStatusChanged();

        /++
            $(RED Scheduled for deprecation in August 2011.
                  Please use $(D timeLastAccessed) instead.)

            Returns the time that the file represented by this $(D DirEntry) was
            last accessed.

            Note that many file systems do not update the access time for files
            (generally for performance reasons), so there's a good chance that
            $(D lastAccessTime) will return the same value as $(D lastWriteTime).
          +/
        @property d_time lastAccessTime();
        /++
            Returns the time that the file represented by this $(D DirEntry) was
            last accessed.

            Note that many file systems do not update the access time for files
            (generally for performance reasons), so there's a good chance that
            $(D timeLastAccessed) will return the same value as
            $(D timeLastModified).
          +/
        @property SysTime timeLastAccessed();
        /++
            $(RED Scheduled for deprecation in August 2011.
                  Please use $(D timeLastModified) instead.)

            Returns the time that the file represented by this $(D DirEntry) was
            last modified.
          +/
        @property d_time lastWriteTime();
        /++
            Returns the time that the file represented by this $(D DirEntry) was
            last modified.
          +/
        @property SysTime timeLastModified();

        /++
            Returns the attributes of the file represented by this $(D DirEntry).

            Note that the file attributes on Windows and Posix systems are
            completely different. On, Windows, they're what is returned by
            $(D GetFileAttributes)
            $(WEB msdn.microsoft.com/en-us/library/aa364944(v=vs.85).aspx, GetFileAttributes)
            Whereas, an Posix systems, they're the $(D st_mode) value which is
            part of the $(D stat) struct gotten by calling $(D stat).

            On Posix systems, if the file represented by this $(D DirEntry) is a
            symbolic link, then attributes are the attributes of the file
            pointed to by the symbolic link.
          +/
        @property uint attributes();

        /++
            On Posix systems, if the file represented by this $(D DirEntry) is a
            symbolic link, then $(D linkAttributes) are the attributes of the
            symbolic link itself. Otherwise, $(D linkAttributes) is identical to
            $(D attributes).

            On Windows, $(D linkAttributes) is identical to $(D attributes). It
            exists on Windows so that you don't have to special-case code for
            Windows when dealing with symbolic links.
          +/
        @property uint linkAttributes();

        version(Windows) alias void* struct_stat64;

        /++
            $(BLUE This function is Posix-Only.)

            The $(D stat) struct gotten from calling $(D stat).
          +/
        @property struct_stat64 statBuf();
    }
}
else version(Windows)
{
    struct DirEntry
    {
    public:

        void init(C)(in C[] path)
            if(is(Unqual!C == char))
        {
            pragma(msg, "Warning: As of Phobos 2.052, std.file.DirEntry.init " ~
                        "has been scheduled for deprecation in August 2011. " ~
                        "It was not documented before, and you shouldn't need it. " ~
                        "Just use std.file.dirEntry to get a DirEntry for an arbitrary file.");

            _init(path);
        }

        void init(C)(in C[] path, in WIN32_FIND_DATA* fd)
            if(is(Unqual!C == char))
        {
            pragma(msg, "Warning: As of Phobos 2.052, std.file.DirEntry.init " ~
                        "has been scheduled for deprecation in August 2011. " ~
                        "It was not documented before, and you shouldn't need it. " ~
                        "Just use std.file.dirEntry to get a DirEntry for an arbitrary file.");

            _init(path, fd);
        }

        void init(C)(in C[] path, in WIN32_FIND_DATAW* fd)
            if(is(Unqual!C == char))
        {
            pragma(msg, "Warning: As of Phobos 2.052, std.file.DirEntry.init " ~
                        "has been scheduled for deprecation in August 2011. " ~
                        "It was not documented before, and you shouldn't need it. " ~
                        "Just use std.file.dirEntry to get a DirEntry for an arbitrary file.");

            _init(path, fd);
        }

        @property string name() const
        {
            return _name;
        }

        @property bool isDir() const
        {
            return (attributes & FILE_ATTRIBUTE_DIRECTORY) != 0;
        }

        alias isDir isdir;

        @property bool isFile() const
        {
            //Are there no options in Windows other than directory and file?
            //If there are, then this probably isn't the best way to determine
            //whether this DirEntry is a file or not.
            return !isDir;
        }

        alias isFile isfile;

        @property bool isSymLink() const
        {
            return false;
        }

        @property ulong size() const
        {
            return _size;
        }

        @property d_time creationTime() const
        {
            return sysTimeToDTime(_timeCreated);
        }

        @property SysTime timeCreated() const
        {
            return cast(SysTime)_timeCreated;
        }

        @property d_time lastAccessTime() const
        {
            return sysTimeToDTime(_timeLastAccessed);
        }

        @property SysTime timeLastAccessed() const
        {
            return cast(SysTime)_timeLastAccessed;
        }

        @property d_time lastWriteTime() const
        {
            return sysTimeToDTime(_timeLastModified);
        }

        @property SysTime timeLastModified() const
        {
            return cast(SysTime)_timeLastModified;
        }

        @property uint attributes() const
        {
            return _attributes;
        }

        @property uint linkAttributes() const
        {
            return _attributes;
        }


    private:

        void _init(in char[] path)
        {
            HANDLE findhndl = void;
            uint resulth = void;
            uint resultl = void;
            _name = path.idup;

            //FindFirstFileX can't handle file names which end in a backslash.
            if(_name.endsWith(sep))
                _name.popBackN(sep.length);

            if(useWfuncs)
            {
                WIN32_FIND_DATAW fd;

                findhndl = FindFirstFileW(std.utf.toUTF16z(_name), &fd);
                enforce(findhndl != INVALID_HANDLE_VALUE);

                _size = (cast(ulong)fd.nFileSizeHigh << 32) | fd.nFileSizeLow;
                _timeCreated = std.datetime.FILETIMEToSysTime(&fd.ftCreationTime);
                _timeLastAccessed = std.datetime.FILETIMEToSysTime(&fd.ftLastAccessTime);
                _timeLastModified = std.datetime.FILETIMEToSysTime(&fd.ftLastWriteTime);
                _attributes = fd.dwFileAttributes;
            }
            else
            {
                WIN32_FIND_DATA fd;

                findhndl = FindFirstFileA(toMBSz(_name), &fd);
                enforce(findhndl != INVALID_HANDLE_VALUE);

                _size = (cast(ulong)fd.nFileSizeHigh << 32) | fd.nFileSizeLow;
                _timeCreated = std.datetime.FILETIMEToSysTime(&fd.ftCreationTime);
                _timeLastAccessed = std.datetime.FILETIMEToSysTime(&fd.ftLastAccessTime);
                _timeLastModified = std.datetime.FILETIMEToSysTime(&fd.ftLastWriteTime);
                _attributes = fd.dwFileAttributes;
            }

            cenforce(findhndl != cast(HANDLE)-1 && FindClose(findhndl), _name);
        }

        void _init(in char[] path, in WIN32_FIND_DATA* fd)
        {
            auto clength = std.c.string.strlen(fd.cFileName.ptr);

            // Convert cFileName[] to unicode
            const wlength = MultiByteToWideChar(0, 0, fd.cFileName.ptr, clength, null, 0);
            auto wbuf = new wchar[wlength];
            const n = MultiByteToWideChar(0, 0, fd.cFileName.ptr, clength, wbuf.ptr, wlength);
            assert(n == wlength);
            // toUTF8() returns a new buffer
            _name = std.path.join(path, std.utf.toUTF8(wbuf[0 .. wlength]));
            _size = (cast(ulong)fd.nFileSizeHigh << 32) | fd.nFileSizeLow;
            _timeCreated = std.datetime.FILETIMEToSysTime(&fd.ftCreationTime);
            _timeLastAccessed = std.datetime.FILETIMEToSysTime(&fd.ftLastAccessTime);
            _timeLastModified = std.datetime.FILETIMEToSysTime(&fd.ftLastWriteTime);
            _attributes = fd.dwFileAttributes;
        }

        void _init(in char[] path, in WIN32_FIND_DATAW *fd)
        {
            size_t clength = std.string.wcslen(fd.cFileName.ptr);
            _name = std.utf.toUTF8(fd.cFileName[0 .. clength]);
            _name = std.path.join(path, std.utf.toUTF8(fd.cFileName[0 .. clength]));
            _size = (cast(ulong)fd.nFileSizeHigh << 32) | fd.nFileSizeLow;
            _timeCreated = std.datetime.FILETIMEToSysTime(&fd.ftCreationTime);
            _timeLastAccessed = std.datetime.FILETIMEToSysTime(&fd.ftLastAccessTime);
            _timeLastModified = std.datetime.FILETIMEToSysTime(&fd.ftLastWriteTime);
            _attributes = fd.dwFileAttributes;
        }


        string _name; /// The file or directory represented by this DirEntry.

        SysTime _timeCreated;      /// The time when the file was created.
        SysTime _timeLastAccessed; /// The time when the file was last accessed.
        SysTime _timeLastModified; /// The time when the file was last modified.

        ulong _size;       /// The size of the file in bytes.
        uint  _attributes; /// The file attributes from WIN32_FIND_DATAW.
    }
}
else version(Posix)
{
    struct DirEntry
    {
    public:

        void init(C)(in C[] path)
            if(is(Unqual!C == char))
        {
            pragma(msg, "Warning: As of Phobos 2.052, std.file.DirEntry.init " ~
                        "has been scheduled for deprecation in August 2011. " ~
                        "It was not documented before, and you shouldn't need it. " ~
                        "Just use std.file.dirEntry to get a DirEntry for an arbitrary file.");

            _init(path);
        }

        void init(C)(in C[] path, core.sys.posix.dirent.dirent* fd)
            if(is(Unqual!C == char))
        {
            pragma(msg, "Warning: As of Phobos 2.052, std.file.DirEntry.init " ~
                        "has been scheduled for deprecation in August 2011. " ~
                        "It was not documented before, and you shouldn't need it. " ~
                        "Just use std.file.dirEntry to get a DirEntry for an arbitrary file.");

            _init(path, fd);
        }

        @property string name() const
        {
            return _name;
        }

        @property bool isDir()
        {
            _ensureStatDone();

            return (_statBuf.st_mode & S_IFMT) == S_IFDIR;
        }

        alias isDir isdir;

        @property bool isFile()
        {
            _ensureStatDone();

            return (_statBuf.st_mode & S_IFMT) == S_IFREG;
        }

        alias isFile isfile;

        @property bool isSymLink()
        {
            _ensureLStatDone();

            return (_lstatMode & S_IFMT) == S_IFLNK;
        }

        // This property was not documented before, and it's almost
        // worthless, since the odds are high that it will be DT_UNKNOWN,
        // so it continues to be left undocumented.
        //
        // Scheduled for deprecation in August 2011.
        @property ubyte d_type()
        {
            return _dType;
        }

        @property ulong size()
        {
            _ensureStatDone();
            return _statBuf.st_size;
        }

        @property d_time creationTime()
        {
            _ensureStatDone();

            return cast(d_time)_statBuf.st_ctime * ticksPerSecond;
        }

        @property SysTime timeStatusChanged()
        {
            _ensureStatDone();

            return SysTime(unixTimeToStdTime(_statBuf.st_ctime));
        }

        @property d_time lastAccessTime()
        {
            _ensureStatDone();

            return cast(d_time)_statBuf.st_atime * ticksPerSecond;
        }

        @property SysTime timeLastAccessed()
        {
            _ensureStatDone();

            return SysTime(unixTimeToStdTime(_statBuf.st_ctime));
        }

        @property d_time lastWriteTime()
        {
            _ensureStatDone();

            return cast(d_time)_statBuf.st_mtime * ticksPerSecond;
        }

        @property SysTime timeLastModified()
        {
            _ensureStatDone();

            return SysTime(unixTimeToStdTime(_statBuf.st_mtime));
        }

        @property uint attributes()
        {
            _ensureStatDone();

            return _statBuf.st_mode;
        }

        @property uint linkAttributes()
        {
            _ensureLStatDone();

            return _lstatMode;
        }

        @property struct_stat64 statBuf()
        {
            _ensureStatDone();

            return _statBuf;
        }

    private:

        void _init(in char[] path)
        {
            _name = path.idup;

            _didLStat = false;
            _didStat = false;
            _dTypeSet = false;
        }

        void _init(in char[] path, core.sys.posix.dirent.dirent* fd)
        {
            immutable len = std.c.string.strlen(fd.d_name.ptr);
            _name = std.path.join(path, fd.d_name[0 .. len]);

            _didLStat = false;
            _didStat = false;

            //fd_d_type doesn't work for all file systems,
            //in which case the result is DT_UNKOWN. But we
            //can determine the correct type from lstat, so
            //we'll only set the dtype here if we could
            //correctly determine it (not lstat in the case
            //of DT_UNKNOWN in case we don't ever actually
            //need the dtype, thus potentially avoiding the
            //cost of calling lstat).
            if(fd.d_type != DT_UNKNOWN)
            {
                _dType = fd.d_type;
                _dTypeSet = true;
            }
            else
                _dTypeSet = false;
        }

        /++
            This is to support lazy evaluation, because doing stat's is
            expensive and not always needed.
         +/
        void _ensureStatDone()
        {
            if(_didStat)
                return;

            enforce(stat64(toStringz(_name), &_statBuf) == 0,
                    "Failed to stat file `" ~ _name ~ "'");

            _didStat = true;
        }

        /++
            This is to support lazy evaluation, because doing stat's is
            expensive and not always needed.
         +/
        void _ensureLStatDone()
        {
            if(_didLStat)
                return;

            struct_stat64 statbuf = void;

            version (OSX)
            {
                enforce(stat64(toStringz(_name), &statbuf) == 0,
                        "Failed to stat file `" ~ _name ~ "'");
            }
            else
            {
                enforce(lstat64(toStringz(_name), &statbuf) == 0,
                        "Failed to stat file `" ~ _name ~ "'");
            }

            _lstatMode = statbuf.st_mode;

            _dTypeSet = true;
            _didLStat = true;
        }


        string _name; /// The file or directory represented by this DirEntry.

        struct_stat64 _statBuf = void;  /// The result of stat().
        uint  _lstatMode;               /// The stat mode from lstat().
        ubyte _dType;                   /// The type of the file.

        bool _didLStat = false;   /// Whether lstat() has been called for this DirEntry.
        bool _didStat = false;    /// Whether stat() has been called for this DirEntry.
        bool _dTypeSet = false;   /// Whether the dType of the file has been set.
    }
}

unittest
{
    version(Windows)
    {
        if("C:\\Program Files\\".exists)
        {
            auto de = dirEntry("C:\\Program Files\\");
            assert(!de.isFile);
            assert(de.isDir);
            assert(!de.isSymLink);
        }

        if("C:\\Windows\\system.ini".exists)
        {
            auto de = dirEntry("C:\\Windows\\system.ini");
            assert(de.isFile);
            assert(!de.isDir);
            assert(!de.isSymLink);
        }
    }
    else version(OSX)
    {
    }
    else version(Posix)
    {
        if("/usr/include".exists)
        {
            {
                auto de = dirEntry("/usr/include");
                assert(!de.isFile);
                assert(de.isDir);
                assert(!de.isSymLink);
            }

            immutable symfile = deleteme ~ "_slink\0";
            scope(exit) if(symfile.exists) symfile.remove();

            core.sys.posix.unistd.symlink("/usr/include", symfile.ptr);

            {
                auto de = dirEntry(symfile);
                assert(!de.isFile);
                assert(de.isDir);
                assert(de.isSymLink);
            }
        }

        if("/usr/include/assert.h".exists)
        {
            auto de = dirEntry("/usr/include/assert.h");
            assert(de.isFile);
            assert(!de.isDir);
            assert(!de.isSymLink);
        }
    }
}


/******************************************************
 * $(RED Scheduled for deprecation in August 2011.
 *       Please use $(D dirEntries) instead.)
 *
 * For each file and directory $(D DirEntry) in $(D pathname[])
 * pass it to the callback delegate.
 *
 * Params:
 *        callback =        Delegate that processes each
 *                        DirEntry in turn. Returns true to
 *                        continue, false to stop.
 * Example:
 *        This program lists all the files in its
 *        path argument and all subdirectories thereof.
 * ----
 * import std.stdio;
 * import std.file;
 *
 * void main(string[] args)
 * {
 *    bool callback(DirEntry* de)
 *    {
 *      if(de.isDir)
 *        listdir(de.name, &callback);
 *      else
 *        writefln(de.name);

 *      return true;
 *    }
 *
 *    listdir(args[1], &callback);
 * }
 * ----
 */
void listdir(in char[] pathname, bool delegate(DirEntry* de) callback)
{
    _listDir(pathname, callback);
}


/***************************************************
Copy file $(D from) to file $(D to). File timestamps are preserved.
 */
void copy(in char[] from, in char[] to)
{
    version(Windows)
    {
        immutable result = useWfuncs
            ? CopyFileW(std.utf.toUTF16z(from), std.utf.toUTF16z(to), false)
            : CopyFileA(toMBSz(from), toMBSz(to), false);
        if (!result)
            throw new FileException(to.idup);
    }
    else version(Posix)
    {
        immutable fd = core.sys.posix.fcntl.open(toStringz(from), O_RDONLY);
        cenforce(fd != -1, from);
        scope(exit) core.sys.posix.unistd.close(fd);

        struct_stat64 statbuf = void;
        cenforce(fstat64(fd, &statbuf) == 0, from);
        //cenforce(core.sys.posix.sys.stat.fstat(fd, &statbuf) == 0, from);

        auto toz = toStringz(to);
        immutable fdw = core.sys.posix.fcntl.open(toz,
                O_CREAT | O_WRONLY | O_TRUNC, octal!666);
        cenforce(fdw != -1, from);
        scope(failure) std.c.stdio.remove(toz);
        {
            scope(failure) core.sys.posix.unistd.close(fdw);
            auto BUFSIZ = 4096u * 16;
            auto buf = std.c.stdlib.malloc(BUFSIZ);
            if (!buf)
            {
                BUFSIZ = 4096;
                buf = std.c.stdlib.malloc(BUFSIZ);
                buf || assert(false, "Out of memory in std.file.copy");
            }
            scope(exit) std.c.stdlib.free(buf);

            for (auto size = statbuf.st_size; size; )
            {
                immutable toxfer = (size > BUFSIZ) ? BUFSIZ : cast(size_t) size;
                cenforce(
                    core.sys.posix.unistd.read(fd, buf, toxfer) == toxfer
                    && core.sys.posix.unistd.write(fdw, buf, toxfer) == toxfer,
                    from);
                assert(size >= toxfer);
                size -= toxfer;
            }
        }

        cenforce(core.sys.posix.unistd.close(fdw) != -1, from);

        utimbuf utim = void;
        utim.actime = cast(time_t)statbuf.st_atime;
        utim.modtime = cast(time_t)statbuf.st_mtime;

        cenforce(utime(toz, &utim) != -1, from);
    }
}

    /++
        $(RED Scheduled for deprecation in August 2011. Please use the version
              which takes $(XREF datetime, SysTime) instead).

        Set access/modified times of file $(D name).

        Throws:
            $(D_PARAM FileException) on error.
     +/
version(StdDdoc) void setTimes(in char[] name, d_time fta, d_time ftm);
else void setTimes(C)(in C[] name, d_time fta, d_time ftm)
    if(is(Unqual!C == char))
{
    pragma(msg, "Warning: As of Phobos 2.052, the version of std.file.setTimes " ~
                "which takes std.date.d_time has been scheduled for deprecation " ~
                "in August 2011. Please use the version which takes " ~
                "std.datetime.SysTime instead.");

    version(Windows)
    {
        const ta = d_time2FILETIME(fta);
        const tm = d_time2FILETIME(ftm);
        alias TypeTuple!(GENERIC_WRITE, 0, null, OPEN_EXISTING,
                FILE_ATTRIBUTE_NORMAL, HANDLE.init)
            defaults;
        auto h = useWfuncs
            ? CreateFileW(std.utf.toUTF16z(name), defaults)
            : CreateFileA(toMBSz(name), defaults);
        cenforce(h != INVALID_HANDLE_VALUE, name);
        scope(exit) cenforce(CloseHandle(h), name);

        cenforce(SetFileTime(h, null, &ta, &tm), name);
    }
    else version(Posix)
    {
        timeval[2] t = void;
        t[0].tv_sec = to!int(fta / ticksPerSecond);
        t[0].tv_usec = cast(int)
            (cast(long) ((cast(double) fta / ticksPerSecond)
                    * 1_000_000) % 1_000_000);
        t[1].tv_sec = to!int(ftm / ticksPerSecond);
        t[1].tv_usec = cast(int)
            (cast(long) ((cast(double) ftm / ticksPerSecond)
                    * 1_000_000) % 1_000_000);
        enforce(utimes(toStringz(name), t) == 0);
    }
}


/++
    Set access/modified times of file $(D name).

    Params:
        fileAccessTime       = Time the file was last accessed.
        fileModificationTime = Time the file was last modified.

    Throws:
        $(D FileException) on error.
 +/
version(StdDdoc) void setTimes(in char[] name,
                               SysTime fileAccessTime,
                               SysTime fileModificationTime);
else void setTimes(C)(in C[] name,
                      SysTime fileAccessTime,
                      SysTime fileModificationTime)
    if(is(Unqual!C == char))
{
    version(Windows)
    {
        const ta = SysTimeToFILETIME(fileAccessTime);
        const tm = SysTimeToFILETIME(fileModificationTime);
        alias TypeTuple!(GENERIC_WRITE,
                         0,
                         null,
                         OPEN_EXISTING,
                         FILE_ATTRIBUTE_NORMAL, HANDLE.init)
              defaults;
        auto h = useWfuncs ?
                 CreateFileW(std.utf.toUTF16z(name), defaults) :
                 CreateFileA(toMBSz(name), defaults);

        cenforce(h != INVALID_HANDLE_VALUE, name);

        scope(exit)
            cenforce(CloseHandle(h), name);

        cenforce(SetFileTime(h, null, &ta, &tm), name);
    }
    else version(Posix)
    {
        timeval[2] t = void;

        t[0] = fileAccessTime.toTimeVal();
        t[1] = fileModificationTime.toTimeVal();

        enforce(utimes(toStringz(name), t) == 0);
    }
}

/+
unittest
{
    write(deleteme, "a\n");
    scope(exit) { assert(exists(deleteme)); remove(deleteme); }
    SysTime ftc1, fta1, ftm1;
    getTimes(deleteme, ftc1, fta1, ftm1);
    enforce(collectException(setTimes("nonexistent", fta1, ftm1)));
    setTimes(deleteme, fta1 + dur!"seconds"(50), ftm1 + dur!"seconds"(50));
    SysTime ftc2, fta2, ftm2;
    getTimes(deleteme, ftc2, fta2, ftm2);
    assert(fta1 + dur!"seconds(50) == fta2, text(fta1 + dur!"seconds(50), "!=", fta2));
    assert(ftm1 + dur!"seconds(50) == ftm2);
}
+/


/++
    Remove directory and all of its content and subdirectories,
    recursively.

    Throws:
        FileException if there is an error (including if the given
        file is not a directory).
 +/
void rmdirRecurse(in char[] pathname)
{
    DirEntry de = dirEntry(pathname);

    rmdirRecurse(de);
}


/++
    Remove directory and all of its content and subdirectories,
    recursively.

    Throws:
        FileException if there is an error (including if the given
        file is not a directory).
 +/
void rmdirRecurse(ref DirEntry de)
{
    if(!de.isDir)
        throw new FileException(text("File ", de.name, " is not a directory"));

    if(de.isSymLink())
        remove(de.name);
    else
    {
        // all children, recursively depth-first
        foreach(DirEntry e; dirEntries(de.name, SpanMode.depth, false))
        {
            isDir(e.linkAttributes) ? rmdir(e.name) : remove(e.name);
        }

        // the dir itself
        rmdir(de.name);
    }
}

version(Windows) unittest
{
    auto d = deleteme ~ r".dir\a\b\c\d\e\f\g";

    mkdirRecurse(d);
    rmdirRecurse(deleteme ~ ".dir");
    enforce(!exists(deleteme ~ ".dir"));
}

version(Posix) unittest
{
    version(OSX)
    {
    }
    else
    {
        auto d = "/tmp/deleteme/a/b/c/d/e/f/g";
        enforce(collectException(mkdir(d)));
        mkdirRecurse(d);
        core.sys.posix.unistd.symlink("/tmp/deleteme/a/b/c", "/tmp/deleteme/link");
        rmdirRecurse("/tmp/deleteme/link");
        enforce(exists(d));
        rmdirRecurse("/tmp/deleteme");
        enforce(!exists("/tmp/deleteme"));

        d = "/tmp/deleteme/a/b/c/d/e/f/g";
        mkdirRecurse(d);
        std.process.system("ln -sf /tmp/deleteme/a/b/c /tmp/deleteme/link");
        rmdirRecurse("/tmp/deleteme");
        enforce(!exists("/tmp/deleteme"));
    }
}

unittest
{
    void[] buf;

    buf = new void[10];
    (cast(byte[])buf)[] = 3;
    if (exists("unittest_write.tmp")) remove("unittest_write.tmp");
    write("unittest_write.tmp", buf);
    void buf2[] = read("unittest_write.tmp");
    assert(buf == buf2);

    copy("unittest_write.tmp", "unittest_write2.tmp");
    buf2 = read("unittest_write2.tmp");
    assert(buf == buf2);

    remove("unittest_write.tmp");
    assert(!exists("unittest_write.tmp"));
    remove("unittest_write2.tmp");
    assert(!exists("unittest_write2.tmp"));
}

unittest
{
    _listDir(".", delegate bool (DirEntry * de)
    {
        version(Windows)
        {
            auto s = std.string.format("%s : c %s, w %s, a %s",
                                       de.name,
                                       de.timeCreated,
                                       de.timeLastModified,
                                       de.timeLastAccessed);
        }
        else version(Posix)
        {
            auto s = std.string.format("%s : c %s, w %s, a %s",
                                       de.name,
                                       de.timeStatusChanged,
                                       de.timeLastModified,
                                       de.timeLastAccessed);
        }

        return true;
    }
    );
}

/**
 * Dictates directory spanning policy for $(D_PARAM dirEntries) (see below).
 */
enum SpanMode
{
    /** Only spans one directory. */
    shallow,
    /** Spans the directory depth-first, i.e. the content of any
     subdirectory is spanned before that subdirectory itself. Useful
     e.g. when recursively deleting files.  */
    depth,
    /** Spans the directory breadth-first, i.e. the content of any
     subdirectory is spanned right after that subdirectory itself. */
    breadth,
}

struct DirIterator
{
    string pathname;
    SpanMode mode;

    // Whether we should follow symlinked directories while iterating.
    // It also indicates whether we should avoid functions which call
    // stat (since we should only need lstat in this case and it would
    // be more efficient to not call stat in addition to lstat).
    bool followSymLinks;

    private int doIt(D)(D dg, DirEntry* de)
    {
        alias ParameterTypeTuple!D Parms;

        static if(is(Parms[0] : const(char)[]))
        {
            return dg(de.name[]);
        }
        else static if(is(Parms[0] : DirEntry))
        {
            return dg(*de);
        }
        else
        {
            static assert(0, "Dunno how to enumerate directory entries "
                             "against type " ~ Parms[0].stringof);
        }
    }

    int opApply(D)(scope D dg)
    {
        int result = 0;
        // worklist used only in breadth-first traversal
        string[] worklist = [pathname];

        bool callback(DirEntry* de)
        {
            switch(mode)
            {
                case SpanMode.shallow:
                {
                    result = doIt(dg, de);
                    break;
                }
                case SpanMode.breadth:
                {
                    result = doIt(dg, de);

                    if(!result && (followSymLinks ? de.isDir
                                                  : isDir(de.linkAttributes)))
                    {
                        worklist ~= de.name;
                    }

                    break;
                }
                default:
                {
                    assert(mode == SpanMode.depth);

                    if(followSymLinks ? de.isDir
                                      : isDir(de.linkAttributes))
                    {
                        _listDir(de.name, &callback);
                    }

                    if(!result)
                        result = doIt(dg, de);

                    break;
                }
            }

            return result == 0;
        }

        while(!worklist.empty)
        {
            auto listThis = worklist.back;
            worklist.popBack();
            _listDir(listThis, &callback);
        }

        return result;
    }
}


/++
    Iterates a directory using foreach. The iteration variable can be
    of type $(D_PARAM string) if only the name is needed, or $(D_PARAM
    DirEntry) if additional details are needed. The span mode dictates
    the how the directory is traversed. The name of the directory entry
    includes the $(D_PARAM path) prefix.

    Params:
        path = The directory to iterato over.
        mode = Whether the directory's sub-directories should be iterated
               over depth-first ($(D_PARAM depth)), breadth-first
               ($(D_PARAM breadth)), or not at all ($(D_PARAM shallow)).
        followSymLinks = Whether symbolic links which point to directories
                         should be treated as directories and their contents
                         iterated over. Ignored on Windows.

Examples:
--------------------
// Iterate a directory in depth
foreach (string name; dirEntries("destroy/me", SpanMode.depth))
{
 remove(name);
}
// Iterate a directory in breadth
foreach (string name; dirEntries(".", SpanMode.breadth))
{
 writeln(name);
}
// Iterate a directory and get detailed info about it
foreach (DirEntry e; dirEntries("dmd-testing", SpanMode.breadth))
{
 writeln(e.name, "\t", e.size);
}
--------------------
 +/
DirIterator dirEntries(string path, SpanMode mode, bool followSymLinks = true)
{
    DirIterator result;

    result.pathname = path;
    result.mode = mode;
    result.followSymLinks = followSymLinks;

    return result;
}

unittest
{
    version (linux)
    {
        assert(std.process.system("mkdir --parents dmd-testing") == 0);
        scope(exit) std.process.system("rm -rf dmd-testing");
        assert(std.process.system("mkdir --parents dmd-testing/somedir") == 0);
        assert(std.process.system("touch dmd-testing/somefile") == 0);
        assert(std.process.system("touch dmd-testing/somedir/somedeepfile")
                == 0);
        foreach (string name; dirEntries("dmd-testing", SpanMode.shallow))
        {
        }
        foreach (string name; dirEntries("dmd-testing", SpanMode.depth))
        {
            //writeln(name);
        }
        foreach (string name; dirEntries("dmd-testing", SpanMode.breadth))
        {
            //writeln(name);
        }
        foreach (DirEntry e; dirEntries("dmd-testing", SpanMode.breadth))
        {
            //writeln(e.name);
        }

        foreach (DirEntry e; dirEntries("/usr/share/zoneinfo", SpanMode.depth))
        {
            assert(e.isFile || e.isDir, e.name);
        }
    }
}

/++
    Returns a DirEntry for the given file (or directory).

    Params:
        name = The file (or directory) to get a DirEntry for.

    Throws:
        FileException) if the file does not exist.
 +/
DirEntry dirEntry(in char[] name)
{
    if(!name.exists)
        throw new FileException(text("File ", name, " does not exist."));

    DirEntry dirEntry;

    dirEntry._init(name);

    return dirEntry;
}

//Test dirEntry with a directory.
unittest
{
    auto before = Clock.currTime();
    Thread.sleep(dur!"seconds"(1));
    immutable path = deleteme ~ "_dir";
    scope(exit) { if(path.exists) rmdirRecurse(path); }

    mkdir(path);
    Thread.sleep(dur!"seconds"(1));
    auto de = dirEntry(path);
    assert(de.name == path);
    assert(de.isDir);
    assert(!de.isFile);
    assert(!de.isSymLink);

    assert(de.isDir == path.isDir);
    assert(de.isFile == path.isFile);
    assert(de.isSymLink == path.isSymLink);
    assert(de.size == path.getSize());
    assert(de.attributes == getAttributes(path));
    assert(de.linkAttributes == getLinkAttributes(path));

    auto now = Clock.currTime();
    assert(de.timeLastAccessed > before);
    assert(de.timeLastAccessed < now);
    assert(de.timeLastModified > before);
    assert(de.timeLastModified < now);

    assert(isDir(de.attributes));
    assert(isDir(de.linkAttributes));
    assert(!isFile(de.attributes));
    assert(!isFile(de.linkAttributes));
    assert(!isSymLink(de.attributes));
    assert(!isSymLink(de.linkAttributes));

    version(Windows)
    {
        assert(de.timeCreated > before);
        assert(de.timeCreated < now);
    }
    else version(Posix)
    {
        assert(de.timeStatusChanged > before);
        assert(de.timeStatusChanged < now);
        assert(de.attributes == de.statBuf.st_mode);
    }
}

//Test dirEntry with a file.
unittest
{
    auto before = Clock.currTime();
    Thread.sleep(dur!"seconds"(1));
    immutable path = deleteme ~ "_file";
    scope(exit) { if(path.exists) remove(path); }

    write(path, "hello world");
    Thread.sleep(dur!"seconds"(1));
    auto de = dirEntry(path);
    assert(de.name == path);
    assert(!de.isDir);
    assert(de.isFile);
    assert(!de.isSymLink);

    assert(de.isDir == path.isDir);
    assert(de.isFile == path.isFile);
    assert(de.isSymLink == path.isSymLink);
    assert(de.size == path.getSize());
    assert(de.attributes == getAttributes(path));
    assert(de.linkAttributes == getLinkAttributes(path));

    auto now = Clock.currTime();
    assert(de.timeLastAccessed > before);
    assert(de.timeLastAccessed < now);
    assert(de.timeLastModified > before);
    assert(de.timeLastModified < now);

    assert(!isDir(de.attributes));
    assert(!isDir(de.linkAttributes));
    assert(isFile(de.attributes));
    assert(isFile(de.linkAttributes));
    assert(!isSymLink(de.attributes));
    assert(!isSymLink(de.linkAttributes));

    version(Windows)
    {
        assert(de.timeCreated > before);
        assert(de.timeCreated < now);
    }
    else version(Posix)
    {
        assert(de.timeStatusChanged > before);
        assert(de.timeStatusChanged < now);
        assert(de.attributes == de.statBuf.st_mode);
    }
}

//Test dirEntry with a symlink to a directory.
version(linux) unittest
{
    auto before = Clock.currTime();
    Thread.sleep(dur!"seconds"(1));
    immutable orig = deleteme ~ "_dir";
    mkdir(orig);
    immutable path = deleteme ~ "_slink";
    scope(exit) { if(orig.exists) rmdirRecurse(orig); }
    scope(exit) { if(path.exists) remove(path); }

    core.sys.posix.unistd.symlink((orig ~ "\0").ptr, (path ~ "\0").ptr);
    Thread.sleep(dur!"seconds"(1));
    auto de = dirEntry(path);
    assert(de.name == path);
    assert(de.isDir);
    assert(!de.isFile);
    assert(de.isSymLink);

    assert(de.isDir == path.isDir);
    assert(de.isFile == path.isFile);
    assert(de.isSymLink == path.isSymLink);
    assert(de.size == path.getSize());
    assert(de.attributes == getAttributes(path));
    assert(de.linkAttributes == getLinkAttributes(path));

    auto now = Clock.currTime();
    assert(de.timeLastAccessed > before);
    assert(de.timeLastAccessed < now);
    assert(de.timeLastModified > before);
    assert(de.timeLastModified < now);

    assert(isDir(de.attributes));
    assert(!isDir(de.linkAttributes));
    assert(!isFile(de.attributes));
    assert(!isFile(de.linkAttributes));
    assert(!isSymLink(de.attributes));
    assert(isSymLink(de.linkAttributes));

    assert(de.timeStatusChanged > before);
    assert(de.timeStatusChanged < now);
    assert(de.attributes == de.statBuf.st_mode);
}

//Test dirEntry with a symlink to a file.
version(linux) unittest
{
    auto before = Clock.currTime();
    Thread.sleep(dur!"seconds"(1));
    immutable orig = deleteme ~ "_file";
    write(orig, "hello world");
    immutable path = deleteme ~ "_slink";
    scope(exit) { if(orig.exists) remove(orig); }
    scope(exit) { if(path.exists) remove(path); }

    core.sys.posix.unistd.symlink((orig ~ "\0").ptr, (path ~ "\0").ptr);
    Thread.sleep(dur!"seconds"(1));
    auto de = dirEntry(path);
    assert(de.name == path);
    assert(!de.isDir);
    assert(de.isFile);
    assert(de.isSymLink);

    assert(de.isDir == path.isDir);
    assert(de.isFile == path.isFile);
    assert(de.isSymLink == path.isSymLink);
    assert(de.size == path.getSize());
    assert(de.attributes == getAttributes(path));
    assert(de.linkAttributes == getLinkAttributes(path));

    auto now = Clock.currTime();
    assert(de.timeLastAccessed > before);
    assert(de.timeLastAccessed < now);
    assert(de.timeLastModified > before);
    assert(de.timeLastModified < now);

    assert(!isDir(de.attributes));
    assert(!isDir(de.linkAttributes));
    assert(isFile(de.attributes));
    assert(!isFile(de.linkAttributes));
    assert(!isSymLink(de.attributes));
    assert(isSymLink(de.linkAttributes));

    assert(de.timeStatusChanged > before);
    assert(de.timeStatusChanged < now);
    assert(de.attributes == de.statBuf.st_mode);
}


/**
Reads an entire file into an array.

Example:
----
// Load file; each line is an int followed by comma, whitespace and a
// double.
auto a = slurp!(int, double)("filename", "%s, %s");
----
 */
Select!(Types.length == 1, Types[0][], Tuple!(Types)[])
slurp(Types...)(string filename, in char[] format)
{
    typeof(return) result;
    auto app = appender!(typeof(return))();
    ElementType!(typeof(return)) toAdd;
    auto f = File(filename);
    scope(exit) f.close;
    foreach (line; f.byLine())
    {
        formattedRead(line, format, &toAdd);
        enforce(line.empty,
                text("Trailing characters at the end of line: `", line,
                        "'"));
        app.put(toAdd);
    }
    return app.data;
}

unittest
{
    // Tuple!(int, double)[] x;
    // auto app = appender(&x);
    write(deleteme, "12 12.25\n345 1.125");
    scope(exit) { assert(exists(deleteme)); remove(deleteme); }
    auto a = slurp!(int, double)(deleteme, "%s %s");
    assert(a.length == 2);
    assert(a[0] == tuple(12, 12.25));
    assert(a[1] == tuple(345, 1.125));
}


/++
    Returns the contents of the given directory.

    The names in the contents do not include the pathname.

    Throws:
        FileException on error.

Examples:
    This program lists all the files and subdirectories in its
    path argument.
--------------------
import std.stdio;
import std.file;

void main(string[] args)
{
    auto dirs = std.file.listDir(args[1]);

    foreach(d; dirs)
        writefln(d);
}
--------------------
 +/

string[] listDir(in char[] pathname)
{
    auto result = appender!(string[])();

    bool listing(string filename)
    {
        result.put(filename);
        return true; // continue
    }

    _listDir(pathname, &listing);

    return result.data;
}

/++
    $(RED Scheduled for deprecation in August 2011. Please use $(D listDir) instead.)
 +/
alias listDir listdir;

unittest
{
    assert(listDir(".").length > 0);
}


/++
    Returns all the files in the directory and its sub-directories
    which match pattern or regular expression r.

    Params:
        pathname = The path of the directory to search.
        pattern  = String with wildcards, such as $(RED "*.d"). The supported
                   wildcard strings are described under fnmatch() in
                   $(LINK2 std_path.html, std.path).
        r        = Regular expression, for more powerful pattern matching.
        followSymLinks = Whether symbolic links which point to directories
                         should be treated as directories and their contents
                         iterated over. Ignored on Windows.

Examples:
    This program lists all the files with a "d" extension in
    the path passed as the first argument.
--------------------
import std.stdio;
import std.file;

void main(string[] args)
{
  auto d_source_files = std.file.listDir(args[1], "*.d");

  foreach(d; d_source_files)
      writefln(d);
}
--------------------

    A regular expression version that searches for all files with "d" or
    "obj" extensions:
--------------------
import std.stdio;
import std.file;
import std.regexp;

void main(string[] args)
{
  auto d_source_files = std.file.listDir(args[1], RegExp(r"\.(d|obj)$"));

  foreach(d; d_source_files)
      writefln(d);
}
--------------------
 +/
string[] listDir(in char[] pathname, in char[] pattern, bool followSymLinks = true)
{
    auto result = appender!(string[])();

    bool callback(DirEntry* de)
    {
        if(followSymLinks ? de.isDir : isDir(de.linkAttributes))
        {
            _listDir(de.name, &callback);
        }
        else if(std.path.fnmatch(de.name, pattern))
        {
            result.put(de.name);
        }

        return true; // continue
    }

    _listDir(pathname, &callback);

    return result.data;
}

/++ Ditto +/
string[] listDir(in char[] pathname, RegExp r, bool followSymLinks = true)
{
    auto result = appender!(string[])();

    bool callback(DirEntry* de)
    {
        if(followSymLinks ? de.isDir : isDir(de.linkAttributes))
        {
            _listDir(de.name, &callback);
        }
        else if(r.test(de.name))
        {
            result.put(de.name);
        }

        return true; // continue
    }

    _listDir(pathname, &callback);

    return result.data;
}


/******************************************************
 * $(RED Scheduled for deprecation in August 2011.
 *       Please use $(D dirEntries) instead.)
 *
 * For each file and directory name in pathname[],
 * pass it to the callback delegate.
 *
 * Params:
 *        callback =        Delegate that processes each
 *                        filename in turn. Returns true to
 *                        continue, false to stop.
 * Example:
 *        This program lists all the files in its
 *        path argument, including the path.
 * ----
 * import std.stdio;
 * import std.path;
 * import std.file;
 *
 * void main(string[] args)
 * {
 *    auto pathname = args[1];
 *    string[] result;
 *
 *    bool listing(string filename)
 *    {
 *      result ~= std.path.join(pathname, filename);
 *      return true; // continue
 *    }
 *
 *    listdir(pathname, &listing);
 *
 *    foreach (name; result)
 *      writefln("%s", name);
 * }
 * ----
 */
void listdir(in char[] pathname, bool delegate(string filename) callback)
{
    _listDir(pathname, callback);
}


//==============================================================================
// Private Section.
//==============================================================================
private:


void _listDir(in char[] pathname, bool delegate(string filename) callback)
{
    bool listing(DirEntry* de)
    {
        return callback(de.name.basename);
    }

    _listDir(pathname, &listing);
}


version(Windows)
{
    void _listDir(in char[] pathname, bool delegate(DirEntry* de) callback)
    {
        DirEntry de;
        auto c = std.path.join(pathname, "*.*");

        if(useWfuncs)
        {
            WIN32_FIND_DATAW fileinfo;

            auto h = FindFirstFileW(std.utf.toUTF16z(c), &fileinfo);
            if(h == INVALID_HANDLE_VALUE)
                return;

            scope(exit) FindClose(h);

            do
            {
                // Skip "." and ".."
                if(std.string.wcscmp(fileinfo.cFileName.ptr, ".") == 0 ||
                   std.string.wcscmp(fileinfo.cFileName.ptr, "..") == 0)
                {
                    continue;
                }

                de._init(pathname, &fileinfo);

                if(!callback(&de))
                    break;

            } while(FindNextFileW(h, &fileinfo) != FALSE);
        }
        else
        {
            WIN32_FIND_DATA fileinfo;

            auto h = FindFirstFileA(toMBSz(c), &fileinfo);

            if(h == INVALID_HANDLE_VALUE)
                return;

            scope(exit) FindClose(h);

            do
            {
                // Skip "." and ".."
                if(std.c.string.strcmp(fileinfo.cFileName.ptr, ".") == 0 ||
                   std.c.string.strcmp(fileinfo.cFileName.ptr, "..") == 0)
                {
                    continue;
                }

                de._init(pathname, &fileinfo);

                if(!callback(&de))
                    break;

            } while(FindNextFileA(h, &fileinfo) != FALSE);
        }
    }
}
else version(Posix)
{
    void _listDir(in char[] pathname, bool delegate(DirEntry* de) callback)
    {
        auto h = cenforce(opendir(toStringz(pathname)), pathname);
        scope(exit) closedir(h);

        DirEntry de;

        for(dirent* fdata; (fdata = readdir(h)) != null; )
        {
            // Skip "." and ".."
            if(!std.c.string.strcmp(fdata.d_name.ptr, ".") ||
               !std.c.string.strcmp(fdata.d_name.ptr, ".."))
            {
                continue;
            }

            de._init(pathname, fdata);

            if(!callback(&de))
                break;
        }
    }
}


//==============================================================================
// Stuff from std.date so that we don't have to import std.date and end up with
// the "scheduled for deprecation" pragma message from std.date showing up just
// because someone imports std.file.
//
// These will be removed either when the functions in std.file which use them
// are removed.
//==============================================================================
//

alias long d_time;
enum d_time d_time_nan = long.min;
enum ticksPerSecond = 1000;

version(Windows)
{
    d_time FILETIME2d_time(const FILETIME *ft)
    {
        auto sysTime = FILETIMEToSysTime(ft);

        return sysTimeToDTime(sysTime);
    }
}

template softDeprec(string vers, string date, string oldFunc, string newFunc)
{
    enum softDeprec = Format!("Warning: As of Phobos %s, std.file.%s has been scheduled " ~
                              "for deprecation in %s. Please use std.file.%s instead.",
                              vers, oldFunc, date, newFunc);
}<|MERGE_RESOLUTION|>--- conflicted
+++ resolved
@@ -1718,7 +1718,7 @@
         immutable basepath = deleteme ~ "_dir";
         version (Windows)
         {
-            immutable path = basepath ~ `\fake\here\`;
+            immutable path = basepath ~ "\\fake\\here\\";
         }
         else version (Posix)
         {
@@ -1757,30 +1757,8 @@
  * Get current directory.
  * Throws: $(D FileException) on error.
  */
-string getcwd()
-{
-<<<<<<< HEAD
-    version(Windows)
-    {
-        // A bit odd API: calling GetCurrentDirectory(0, null) returns
-        // length including the \0, whereas calling with non-zero
-        // params returns length excluding the \0.
-        if (useWfuncs)
-        {
-            auto dir =
-                new wchar[enforce(GetCurrentDirectoryW(0, null), "getcwd")];
-            dir = dir[0 .. GetCurrentDirectoryW(dir.length, dir.ptr)];
-            cenforce(dir.length, "getcwd");
-            return to!string(dir);
-        }
-        else
-        {
-            auto dir =
-                new char[enforce(GetCurrentDirectoryA(0, null), "getcwd")];
-            dir = dir[0 .. GetCurrentDirectoryA(dir.length, dir.ptr)];
-            cenforce(dir.length, "getcwd");
-            return assumeUnique(dir);
-=======
+version(Windows) string getcwd()
+{
     /* GetCurrentDirectory's return value:
         1. function succeeds: the number of characters that are written to 
     the buffer, not including the terminating null character.
@@ -1792,7 +1770,8 @@
     if (useWfuncs)
     {
         auto buffW = cast(wchar[]) staticBuff;
-        immutable n = cenforce(GetCurrentDirectoryW(buffW.length, buffW.ptr), "getcwd");
+        immutable n = cenforce(GetCurrentDirectoryW(buffW.length, buffW.ptr),
+                "getcwd");
         // we can do it because toUTFX always produces a fresh string
         if(n < buffW.length)
         {
@@ -1805,19 +1784,13 @@
             immutable n2 = GetCurrentDirectoryW(n, ptr);
             cenforce(n2 && n2 < n, "getcwd");
             return toUTF8(ptr[0 .. n2]);
->>>>>>> 8d6e91d6
-        }
-    }
-    else version(Posix)
-    {
-<<<<<<< HEAD
-        auto p = cenforce(core.sys.posix.unistd.getcwd(null, 0),
-                "cannot get cwd");
-        scope(exit) std.c.stdlib.free(p);
-        return p[0 .. std.c.string.strlen(p)].idup;
-=======
+        }
+    }
+    else
+    {
         auto buffA = cast(char[]) staticBuff;
-        immutable n = cenforce(GetCurrentDirectoryA(buffA.length, buffA.ptr), "getcwd");
+        immutable n = cenforce(GetCurrentDirectoryA(buffA.length, buffA.ptr),
+                "getcwd");
         // fromMBSz doesn't always produce a fresh string
         if(n < buffA.length)
         {
@@ -1834,8 +1807,15 @@
             string res = fromMBSz(cast(immutable)ptr);
             return res.ptr == ptr ? res.idup : res;
         }
->>>>>>> 8d6e91d6
-    }
+    }
+}
+
+version (Posix) string getcwd()
+{
+    auto p = cenforce(core.sys.posix.unistd.getcwd(null, 0),
+            "cannot get cwd");
+    scope(exit) std.c.stdlib.free(p);
+    return p[0 .. std.c.string.strlen(p)].idup;
 }
 
 unittest
